# Copyright 2021 The TensorFlow Authors. All Rights Reserved.
#
# Licensed under the Apache License, Version 2.0 (the "License");
# you may not use this file except in compliance with the License.
# You may obtain a copy of the License at
#
#     http://www.apache.org/licenses/LICENSE-2.0
#
# Unless required by applicable law or agreed to in writing, software
# distributed under the License is distributed on an "AS IS" BASIS,
# WITHOUT WARRANTIES OR CONDITIONS OF ANY KIND, either express or implied.
# See the License for the specific language governing permissions and
# limitations under the License.

# Lint as: python3
r"""Vision models export binary for serving/inference.

To export a trained checkpoint in saved_model format (shell script):

EXPERIMENT_TYPE = XX
CHECKPOINT_PATH = XX
EXPORT_DIR_PATH = XX
export_saved_model --experiment=${EXPERIMENT_TYPE} \
                   --export_dir=${EXPORT_DIR_PATH}/ \
                   --checkpoint_path=${CHECKPOINT_PATH} \
                   --batch_size=2 \
                   --input_image_size=224,224

To serve (python):

export_dir_path = XX
input_type = XX
input_images = XX
imported = tf.saved_model.load(export_dir_path)
model_fn = imported.signatures['serving_default']
output = model_fn(input_images)
"""

from absl import app
from absl import flags

from official.common import registry_imports  # pylint: disable=unused-import
from official.core import exp_factory
from official.modeling import hyperparams
from official.vision.beta.serving import export_saved_model_lib

FLAGS = flags.FLAGS


flags.DEFINE_string(
    'experiment', None, 'experiment type, e.g. retinanet_resnetfpn_coco')
flags.DEFINE_string('export_dir', None, 'The export directory.')
flags.DEFINE_string('checkpoint_path', None, 'Checkpoint path.')
flags.DEFINE_multi_string(
    'config_file',
    default=None,
    help='YAML/JSON files which specifies overrides. The override order '
    'follows the order of args. Note that each file '
    'can be used as an override template to override the default parameters '
    'specified in Python. If the same parameter is specified in both '
    '`--config_file` and `--params_override`, `config_file` will be used '
    'first, followed by params_override.')
flags.DEFINE_string(
    'params_override', '',
    'The JSON/YAML file or string which specifies the parameter to be overriden'
    ' on top of `config_file` template.')
flags.DEFINE_integer(
    'batch_size', None, 'The batch size.')
flags.DEFINE_string(
    'input_type', 'image_tensor',
    'One of `image_tensor`, `image_bytes`, `tf_example`.')
flags.DEFINE_string(
    'input_image_size', '224,224',
    'The comma-separated string of two integers representing the height,width '
    'of the input to the model.')
<<<<<<< HEAD
flags.DEFINE_bool('argmax_outputs', False, 'Argmax the last channel of all outputs.')
flags.DEFINE_bool('visualise_outputs', False, 'Apply colormap to all single channel outputs.')
=======
flags.DEFINE_string('export_checkpoint_subdir', 'checkpoint',
                    'The subdirectory for checkpoints.')
flags.DEFINE_string('export_saved_model_subdir', 'saved_model',
                    'The subdirectory for saved model.')
>>>>>>> 0e096a84


def main(_):

  params = exp_factory.get_exp_config(FLAGS.experiment)
  for config_file in FLAGS.config_file or []:
    params = hyperparams.override_params_dict(
        params, config_file, is_strict=True)
  if FLAGS.params_override:
    params = hyperparams.override_params_dict(
        params, FLAGS.params_override, is_strict=True)

  params.validate()
  params.lock()

  export_saved_model_lib.export_inference_graph(
      input_type=FLAGS.input_type,
      batch_size=FLAGS.batch_size,
      input_image_size=[int(x) for x in FLAGS.input_image_size.split(',')],
      params=params,
      checkpoint_path=FLAGS.checkpoint_path,
      export_dir=FLAGS.export_dir,
<<<<<<< HEAD
      export_checkpoint_subdir='checkpoint',
      export_saved_model_subdir='saved_model',
      argmax_outputs=FLAGS.argmax_outputs,
      visualise_outputs=FLAGS.visualise_outputs)
=======
      export_checkpoint_subdir=FLAGS.export_checkpoint_subdir,
      export_saved_model_subdir=FLAGS.export_saved_model_subdir)
>>>>>>> 0e096a84


if __name__ == '__main__':
  app.run(main)<|MERGE_RESOLUTION|>--- conflicted
+++ resolved
@@ -73,15 +73,12 @@
     'input_image_size', '224,224',
     'The comma-separated string of two integers representing the height,width '
     'of the input to the model.')
-<<<<<<< HEAD
-flags.DEFINE_bool('argmax_outputs', False, 'Argmax the last channel of all outputs.')
-flags.DEFINE_bool('visualise_outputs', False, 'Apply colormap to all single channel outputs.')
-=======
 flags.DEFINE_string('export_checkpoint_subdir', 'checkpoint',
                     'The subdirectory for checkpoints.')
 flags.DEFINE_string('export_saved_model_subdir', 'saved_model',
                     'The subdirectory for saved model.')
->>>>>>> 0e096a84
+flags.DEFINE_bool('argmax_outputs', False, 'Argmax the last channel of all outputs.')
+flags.DEFINE_bool('visualise_outputs', False, 'Apply colormap to all single channel outputs.')
 
 
 def main(_):
@@ -104,15 +101,10 @@
       params=params,
       checkpoint_path=FLAGS.checkpoint_path,
       export_dir=FLAGS.export_dir,
-<<<<<<< HEAD
-      export_checkpoint_subdir='checkpoint',
-      export_saved_model_subdir='saved_model',
+      export_checkpoint_subdir=FLAGS.export_checkpoint_subdir,
+      export_saved_model_subdir=FLAGS.export_saved_model_subdir,
       argmax_outputs=FLAGS.argmax_outputs,
       visualise_outputs=FLAGS.visualise_outputs)
-=======
-      export_checkpoint_subdir=FLAGS.export_checkpoint_subdir,
-      export_saved_model_subdir=FLAGS.export_saved_model_subdir)
->>>>>>> 0e096a84
 
 
 if __name__ == '__main__':
