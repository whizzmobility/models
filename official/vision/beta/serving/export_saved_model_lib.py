# Copyright 2021 The TensorFlow Authors. All Rights Reserved.
#
# Licensed under the Apache License, Version 2.0 (the "License");
# you may not use this file except in compliance with the License.
# You may obtain a copy of the License at
#
#     http://www.apache.org/licenses/LICENSE-2.0
#
# Unless required by applicable law or agreed to in writing, software
# distributed under the License is distributed on an "AS IS" BASIS,
# WITHOUT WARRANTIES OR CONDITIONS OF ANY KIND, either express or implied.
# See the License for the specific language governing permissions and
# limitations under the License.

# Lint as: python3
r"""Vision models export utility function for serving/inference."""

import os
from typing import Optional, List

import tensorflow as tf

from official.core import config_definitions as cfg
from official.modeling.multitask import configs as multi_cfg
from official.core import export_base
from official.core import train_utils
from official.vision.beta import configs
from official.vision.beta.serving import detection
from official.vision.beta.serving import image_classification
from official.vision.beta.serving import semantic_segmentation
<<<<<<< HEAD
from official.vision.beta.serving import yolo
from official.vision.beta.serving import multitask
=======
from official.vision.beta.serving import video_classification
>>>>>>> 0e096a84


def export_inference_graph(
    input_type: str,
    batch_size: Optional[int],
    input_image_size: List[int],
    params: cfg.ExperimentConfig,
    checkpoint_path: str,
    export_dir: str,
    num_channels: Optional[int] = 3,
    export_module: Optional[export_base.ExportModule] = None,
    export_checkpoint_subdir: Optional[str] = None,
    export_saved_model_subdir: Optional[str] = None,
    save_options: Optional[tf.saved_model.SaveOptions] = None,
    argmax_outputs: bool = False,
    visualise_outputs: bool = False):
  """Exports inference graph for the model specified in the exp config.

  Saved model is stored at export_dir/saved_model, checkpoint is saved
  at export_dir/checkpoint, and params is saved at export_dir/params.yaml.

  Args:
    input_type: One of `image_tensor`, `image_bytes`, `tf_example`.
    batch_size: 'int', or None.
    input_image_size: List or Tuple of height and width.
    params: Experiment params.
    checkpoint_path: Trained checkpoint path or directory.
    export_dir: Export directory path.
    num_channels: The number of input image channels.
    export_module: Optional export module to be used instead of using params
      to create one. If None, the params will be used to create an export
      module.
    export_checkpoint_subdir: Optional subdirectory under export_dir
      to store checkpoint.
    export_saved_model_subdir: Optional subdirectory under export_dir
      to store saved model.
    save_options: `SaveOptions` for `tf.saved_model.save`.
    argmax_outputs: Set true to argmax the last channel of all outputs.
    visualise_outputs: Set true to apply colormap to all single channel outputs.
  """

  if export_checkpoint_subdir:
    output_checkpoint_directory = os.path.join(
        export_dir, export_checkpoint_subdir)
  else:
    output_checkpoint_directory = None

  if export_saved_model_subdir:
    output_saved_model_directory = os.path.join(
        export_dir, export_saved_model_subdir)
  else:
    output_saved_model_directory = export_dir

  # TODO(arashwan): Offers a direct path to use ExportModule with Task objects.
  if not export_module:
    if isinstance(params.task,
                  configs.image_classification.ImageClassificationTask):
      export_module = image_classification.ClassificationModule(
          params=params,
          batch_size=batch_size,
          input_image_size=input_image_size,
          num_channels=num_channels)
    elif isinstance(params.task, configs.retinanet.RetinaNetTask) or isinstance(
        params.task, configs.maskrcnn.MaskRCNNTask):
      export_module = detection.DetectionModule(
          params=params,
          batch_size=batch_size,
          input_image_size=input_image_size,
          num_channels=num_channels)
    elif isinstance(params.task,
                    configs.semantic_segmentation.SemanticSegmentationTask):
      export_module = semantic_segmentation.SegmentationModule(
          params=params,
          batch_size=batch_size,
          input_image_size=input_image_size,
          num_channels=num_channels,
          argmax_outputs=argmax_outputs,
          visualise_outputs=visualise_outputs)
    elif isinstance(params.task, configs.yolo.YoloTask):
      export_module = yolo.YoloModule(
          params=params,
          batch_size=batch_size,
          input_image_size=input_image_size,
          num_channels=num_channels)
<<<<<<< HEAD
    elif isinstance(params.task, multi_cfg.MultiTaskConfig):
      export_module = multitask.MultitaskModule(
          params=params,
          batch_size=batch_size,
          input_image_size=input_image_size,
          num_channels=num_channels,
          argmax_outputs=argmax_outputs,
          visualise_outputs=visualise_outputs)
=======
    elif isinstance(params.task,
                    configs.video_classification.VideoClassificationTask):
      export_module = video_classification.VideoClassificationModule(
          params=params,
          batch_size=batch_size,
          input_image_size=input_image_size,
          num_channels=num_channels)
>>>>>>> 0e096a84
    else:
      raise ValueError('Export module not implemented for {} task.'.format(
          type(params.task)))

  export_base.export(
      export_module,
      function_keys=[input_type],
      export_savedmodel_dir=output_saved_model_directory,
      checkpoint_path=checkpoint_path,
      timestamped=False,
      save_options=save_options)

  if output_checkpoint_directory:
    ckpt = tf.train.Checkpoint(model=export_module.model)
    ckpt.save(os.path.join(output_checkpoint_directory, 'ckpt'))
  train_utils.serialize_config(params, export_dir)<|MERGE_RESOLUTION|>--- conflicted
+++ resolved
@@ -28,12 +28,9 @@
 from official.vision.beta.serving import detection
 from official.vision.beta.serving import image_classification
 from official.vision.beta.serving import semantic_segmentation
-<<<<<<< HEAD
+from official.vision.beta.serving import video_classification
 from official.vision.beta.serving import yolo
 from official.vision.beta.serving import multitask
-=======
-from official.vision.beta.serving import video_classification
->>>>>>> 0e096a84
 
 
 def export_inference_graph(
@@ -118,7 +115,13 @@
           batch_size=batch_size,
           input_image_size=input_image_size,
           num_channels=num_channels)
-<<<<<<< HEAD
+    elif isinstance(params.task,
+                    configs.video_classification.VideoClassificationTask):
+      export_module = video_classification.VideoClassificationModule(
+          params=params,
+          batch_size=batch_size,
+          input_image_size=input_image_size,
+          num_channels=num_channels)
     elif isinstance(params.task, multi_cfg.MultiTaskConfig):
       export_module = multitask.MultitaskModule(
           params=params,
@@ -127,15 +130,6 @@
           num_channels=num_channels,
           argmax_outputs=argmax_outputs,
           visualise_outputs=visualise_outputs)
-=======
-    elif isinstance(params.task,
-                    configs.video_classification.VideoClassificationTask):
-      export_module = video_classification.VideoClassificationModule(
-          params=params,
-          batch_size=batch_size,
-          input_image_size=input_image_size,
-          num_channels=num_channels)
->>>>>>> 0e096a84
     else:
       raise ValueError('Export module not implemented for {} task.'.format(
           type(params.task)))
