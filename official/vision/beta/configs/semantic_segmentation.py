--- conflicted
+++ resolved
@@ -400,11 +400,8 @@
   config = cfg.ExperimentConfig(
       task=SemanticSegmentationTask(
           model=SemanticSegmentationModel(
-<<<<<<< HEAD
-=======
               # Cityscapes uses only 19 semantic classes for train/evaluation.
               # The void (background) class is ignored in train and evaluation.
->>>>>>> 82b922b4
               num_classes=19,
               input_size=[None, None, 3],
               backbone=backbones.Backbone(
