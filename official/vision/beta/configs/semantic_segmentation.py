# Copyright 2021 The TensorFlow Authors. All Rights Reserved.
#
# Licensed under the Apache License, Version 2.0 (the "License");
# you may not use this file except in compliance with the License.
# You may obtain a copy of the License at
#
#     http://www.apache.org/licenses/LICENSE-2.0
#
# Unless required by applicable law or agreed to in writing, software
# distributed under the License is distributed on an "AS IS" BASIS,
# WITHOUT WARRANTIES OR CONDITIONS OF ANY KIND, either express or implied.
# See the License for the specific language governing permissions and
# limitations under the License.

# Lint as: python3
"""Semantic segmentation configuration definition."""
import os
from typing import List, Optional, Union

import dataclasses
import numpy as np

from official.core import exp_factory
from official.modeling import hyperparams
from official.modeling import optimization
from official.modeling.hyperparams import config_definitions as cfg
from official.vision.beta.configs import common
from official.vision.beta.configs import decoders
from official.vision.beta.configs import backbones


@dataclasses.dataclass
class DataConfig(cfg.DataConfig):
  """Input config for training."""
  output_size: List[int] = dataclasses.field(default_factory=list)
  # If crop_size is specified, image will be resized first to
  # output_size, then crop of size crop_size will be cropped.
  crop_size: List[int] = dataclasses.field(default_factory=list)
  input_path: str = ''
  global_batch_size: int = 0
  is_training: bool = True
  dtype: str = 'float32'
  shuffle_buffer_size: int = 1000
  cycle_length: int = 10
  # If resize_eval_groundtruth is set to False, original image sizes are used
  # for eval. In that case, groundtruth_padded_size has to be specified too to
  # allow for batching the variable input sizes of images.
  resize_eval_groundtruth: bool = True
  groundtruth_padded_size: List[int] = dataclasses.field(default_factory=list)
  aug_scale_min: float = 1.0
  aug_scale_max: float = 1.0
  preserve_aspect_ratio: bool = True
  bright_min: float = 1.0
  bright_max: float = 1.0
  rotate_min: float = 0.0
  rotate_max: float = 0.0
  aug_rand_hflip: bool = True
  aug_policy: Optional[str] = None  # None, 'autoaug', or 'randaug'
  randaug_magnitude: Optional[int] = 10
  drop_remainder: bool = True
  file_type: str = 'tfrecord'


@dataclasses.dataclass
class SegmentationHead(hyperparams.Config):
  """Segmentation head config."""
  level: int = 3
  num_convs: int = 2
  num_filters: int = 256
  prediction_kernel_size: int = 1
  upsample_factor: int = 1
  feature_fusion: Optional[str] = None  # None, deeplabv3plus, or pyramid_fusion
  # deeplabv3plus feature fusion params
  low_level: int = 2
  low_level_num_filters: int = 48


@dataclasses.dataclass
class SemanticSegmentationModel(hyperparams.Config):
  """Semantic segmentation model config."""
  num_classes: int = 0
  input_size: List[int] = dataclasses.field(default_factory=list)
  min_level: int = 3
  max_level: int = 6
  head: SegmentationHead = SegmentationHead()
  backbone: backbones.Backbone = backbones.Backbone(
      type='resnet', resnet=backbones.ResNet())
  decoder: decoders.Decoder = decoders.Decoder(type='identity')
  norm_activation: common.NormActivation = common.NormActivation()


@dataclasses.dataclass
class Losses(hyperparams.Config):
  label_smoothing: float = 0.0
  ignore_label: int = 255
  class_weights: List[float] = dataclasses.field(default_factory=list)
  l2_weight_decay: float = 0.0
  use_groundtruth_dimension: bool = True
  top_k_percent_pixels: float = 1.0


@dataclasses.dataclass
class Evaluation(hyperparams.Config):
  report_per_class_iou: bool = True
  report_train_mean_iou: bool = True  # Turning this off can speed up training.


@dataclasses.dataclass
class SemanticSegmentationTask(cfg.TaskConfig):
  """The model config."""
  model: SemanticSegmentationModel = SemanticSegmentationModel()
  train_data: DataConfig = DataConfig(is_training=True)
  validation_data: DataConfig = DataConfig(is_training=False)
  losses: Losses = Losses()
  evaluation: Evaluation = Evaluation()
  train_input_partition_dims: List[int] = dataclasses.field(
      default_factory=list)
  eval_input_partition_dims: List[int] = dataclasses.field(
      default_factory=list)
  init_checkpoint: Optional[str] = None
  init_checkpoint_modules: Union[
      str, List[str]] = 'all'  # all, backbone, and/or decoder


@exp_factory.register_config_factory('semantic_segmentation')
def semantic_segmentation() -> cfg.ExperimentConfig:
  """Semantic segmentation general."""
  return cfg.ExperimentConfig(
      task=SemanticSegmentationModel(),
      trainer=cfg.TrainerConfig(),
      restrictions=[
          'task.train_data.is_training != None',
          'task.validation_data.is_training != None'
      ])

# PASCAL VOC 2012 Dataset
PASCAL_TRAIN_EXAMPLES = 10582
PASCAL_VAL_EXAMPLES = 1449
PASCAL_INPUT_PATH_BASE = 'pascal_voc_seg'


@exp_factory.register_config_factory('seg_deeplabv3_pascal')
def seg_deeplabv3_pascal() -> cfg.ExperimentConfig:
  """Image segmentation on imagenet with resnet deeplabv3."""
  train_batch_size = 16
  eval_batch_size = 8
  steps_per_epoch = PASCAL_TRAIN_EXAMPLES // train_batch_size
  output_stride = 16
  aspp_dilation_rates = [12, 24, 36]  # [6, 12, 18] if output_stride = 16
  multigrid = [1, 2, 4]
  stem_type = 'v1'
  level = int(np.math.log2(output_stride))
  config = cfg.ExperimentConfig(
      task=SemanticSegmentationTask(
          model=SemanticSegmentationModel(
              num_classes=21,
              input_size=[None, None, 3],
              backbone=backbones.Backbone(
                  type='dilated_resnet', dilated_resnet=backbones.DilatedResNet(
                      model_id=101, output_stride=output_stride,
                      multigrid=multigrid, stem_type=stem_type)),
              decoder=decoders.Decoder(
                  type='aspp', aspp=decoders.ASPP(
                      level=level, dilation_rates=aspp_dilation_rates)),
              head=SegmentationHead(level=level, num_convs=0),
              norm_activation=common.NormActivation(
                  activation='swish',
                  norm_momentum=0.9997,
                  norm_epsilon=1e-3,
                  use_sync_bn=True)),
          losses=Losses(l2_weight_decay=1e-4),
          train_data=DataConfig(
              input_path=os.path.join(PASCAL_INPUT_PATH_BASE, 'train_aug*'),
              # TODO(arashwan): test changing size to 513 to match deeplab.
              output_size=[512, 512],
              is_training=True,
              global_batch_size=train_batch_size,
              aug_scale_min=0.5,
              aug_scale_max=2.0),
          validation_data=DataConfig(
              input_path=os.path.join(PASCAL_INPUT_PATH_BASE, 'val*'),
              output_size=[512, 512],
              is_training=False,
              global_batch_size=eval_batch_size,
              resize_eval_groundtruth=False,
              groundtruth_padded_size=[512, 512],
              drop_remainder=False),
          # resnet101
          init_checkpoint='gs://cloud-tpu-checkpoints/vision-2.0/deeplab/deeplab_resnet101_imagenet/ckpt-62400',
          init_checkpoint_modules='backbone'),
      trainer=cfg.TrainerConfig(
          steps_per_loop=steps_per_epoch,
          summary_interval=steps_per_epoch,
          checkpoint_interval=steps_per_epoch,
          train_steps=45 * steps_per_epoch,
          validation_steps=PASCAL_VAL_EXAMPLES // eval_batch_size,
          validation_interval=steps_per_epoch,
          optimizer_config=optimization.OptimizationConfig({
              'optimizer': {
                  'type': 'sgd',
                  'sgd': {
                      'momentum': 0.9
                  }
              },
              'learning_rate': {
                  'type': 'polynomial',
                  'polynomial': {
                      'initial_learning_rate': 0.007,
                      'decay_steps': 45 * steps_per_epoch,
                      'end_learning_rate': 0.0,
                      'power': 0.9
                  }
              },
              'warmup': {
                  'type': 'linear',
                  'linear': {
                      'warmup_steps': 5 * steps_per_epoch,
                      'warmup_learning_rate': 0
                  }
              }
          })),
      restrictions=[
          'task.train_data.is_training != None',
          'task.validation_data.is_training != None'
      ])

  return config


@exp_factory.register_config_factory('seg_deeplabv3plus_pascal')
def seg_deeplabv3plus_pascal() -> cfg.ExperimentConfig:
  """Image segmentation on imagenet with resnet deeplabv3+."""
  train_batch_size = 16
  eval_batch_size = 8
  steps_per_epoch = PASCAL_TRAIN_EXAMPLES // train_batch_size
  output_stride = 16
  aspp_dilation_rates = [6, 12, 18]
  multigrid = [1, 2, 4]
  stem_type = 'v1'
  level = int(np.math.log2(output_stride))
  config = cfg.ExperimentConfig(
      task=SemanticSegmentationTask(
          model=SemanticSegmentationModel(
              num_classes=21,
              input_size=[None, None, 3],
              backbone=backbones.Backbone(
                  type='dilated_resnet', dilated_resnet=backbones.DilatedResNet(
                      model_id=101, output_stride=output_stride,
                      stem_type=stem_type, multigrid=multigrid)),
              decoder=decoders.Decoder(
                  type='aspp',
                  aspp=decoders.ASPP(
                      level=level, dilation_rates=aspp_dilation_rates)),
              head=SegmentationHead(
                  level=level,
                  num_convs=2,
                  feature_fusion='deeplabv3plus',
                  low_level=2,
                  low_level_num_filters=48),
              norm_activation=common.NormActivation(
                  activation='swish',
                  norm_momentum=0.9997,
                  norm_epsilon=1e-3,
                  use_sync_bn=True)),
          losses=Losses(l2_weight_decay=1e-4),
          train_data=DataConfig(
              input_path=os.path.join(PASCAL_INPUT_PATH_BASE, 'train_aug*'),
              output_size=[512, 512],
              is_training=True,
              global_batch_size=train_batch_size,
              aug_scale_min=0.5,
              aug_scale_max=2.0),
          validation_data=DataConfig(
              input_path=os.path.join(PASCAL_INPUT_PATH_BASE, 'val*'),
              output_size=[512, 512],
              is_training=False,
              global_batch_size=eval_batch_size,
              resize_eval_groundtruth=False,
              groundtruth_padded_size=[512, 512],
              drop_remainder=False),
          # resnet101
          init_checkpoint='gs://cloud-tpu-checkpoints/vision-2.0/deeplab/deeplab_resnet101_imagenet/ckpt-62400',
          init_checkpoint_modules='backbone'),
      trainer=cfg.TrainerConfig(
          steps_per_loop=steps_per_epoch,
          summary_interval=steps_per_epoch,
          checkpoint_interval=steps_per_epoch,
          train_steps=45 * steps_per_epoch,
          validation_steps=PASCAL_VAL_EXAMPLES // eval_batch_size,
          validation_interval=steps_per_epoch,
          optimizer_config=optimization.OptimizationConfig({
              'optimizer': {
                  'type': 'sgd',
                  'sgd': {
                      'momentum': 0.9
                  }
              },
              'learning_rate': {
                  'type': 'polynomial',
                  'polynomial': {
                      'initial_learning_rate': 0.007,
                      'decay_steps': 45 * steps_per_epoch,
                      'end_learning_rate': 0.0,
                      'power': 0.9
                  }
              },
              'warmup': {
                  'type': 'linear',
                  'linear': {
                      'warmup_steps': 5 * steps_per_epoch,
                      'warmup_learning_rate': 0
                  }
              }
          })),
      restrictions=[
          'task.train_data.is_training != None',
          'task.validation_data.is_training != None'
      ])

  return config


@exp_factory.register_config_factory('seg_resnetfpn_pascal')
def seg_resnetfpn_pascal() -> cfg.ExperimentConfig:
  """Image segmentation on imagenet with resnet-fpn."""
  train_batch_size = 256
  eval_batch_size = 32
  steps_per_epoch = PASCAL_TRAIN_EXAMPLES // train_batch_size
  config = cfg.ExperimentConfig(
      task=SemanticSegmentationTask(
          model=SemanticSegmentationModel(
              num_classes=21,
              input_size=[512, 512, 3],
              min_level=3,
              max_level=7,
              backbone=backbones.Backbone(
                  type='resnet', resnet=backbones.ResNet(model_id=50)),
              decoder=decoders.Decoder(type='fpn', fpn=decoders.FPN()),
              head=SegmentationHead(level=3, num_convs=3),
              norm_activation=common.NormActivation(
                  activation='swish',
                  use_sync_bn=True)),
          losses=Losses(l2_weight_decay=1e-4),
          train_data=DataConfig(
              input_path=os.path.join(PASCAL_INPUT_PATH_BASE, 'train_aug*'),
              is_training=True,
              global_batch_size=train_batch_size,
              aug_scale_min=0.2,
              aug_scale_max=1.5),
          validation_data=DataConfig(
              input_path=os.path.join(PASCAL_INPUT_PATH_BASE, 'val*'),
              is_training=False,
              global_batch_size=eval_batch_size,
              resize_eval_groundtruth=False,
              groundtruth_padded_size=[512, 512],
              drop_remainder=False),
      ),
      trainer=cfg.TrainerConfig(
          steps_per_loop=steps_per_epoch,
          summary_interval=steps_per_epoch,
          checkpoint_interval=steps_per_epoch,
          train_steps=450 * steps_per_epoch,
          validation_steps=PASCAL_VAL_EXAMPLES // eval_batch_size,
          validation_interval=steps_per_epoch,
          optimizer_config=optimization.OptimizationConfig({
              'optimizer': {
                  'type': 'sgd',
                  'sgd': {
                      'momentum': 0.9
                  }
              },
              'learning_rate': {
                  'type': 'polynomial',
                  'polynomial': {
                      'initial_learning_rate': 0.007,
                      'decay_steps': 450 * steps_per_epoch,
                      'end_learning_rate': 0.0,
                      'power': 0.9
                  }
              },
              'warmup': {
                  'type': 'linear',
                  'linear': {
                      'warmup_steps': 5 * steps_per_epoch,
                      'warmup_learning_rate': 0
                  }
              }
          })),
      restrictions=[
          'task.train_data.is_training != None',
          'task.validation_data.is_training != None'
      ])

  return config


# Cityscapes Dataset (Download and process the dataset yourself)
CITYSCAPES_TRAIN_EXAMPLES = 2975
CITYSCAPES_VAL_EXAMPLES = 500
CITYSCAPES_INPUT_PATH_BASE = 'cityscapes'


@exp_factory.register_config_factory('seg_deeplabv3plus_cityscapes')
def seg_deeplabv3plus_cityscapes() -> cfg.ExperimentConfig:
  """Image segmentation on imagenet with resnet deeplabv3+."""
  steps_per_epoch = 1 #CITYSCAPES_TRAIN_EXAMPLES // train_batch_size
  output_stride = 16
  level = int(np.math.log2(output_stride))
  config = cfg.ExperimentConfig(
      task=SemanticSegmentationTask(
          model=SemanticSegmentationModel(
              # Cityscapes uses only 19 semantic classes for train/evaluation.
              # The void (background) class is ignored in train and evaluation.
              num_classes=19,
              input_size=[None, None, 3],
              backbone=backbones.Backbone(
                  type='dilated_resnet', dilated_resnet=backbones.DilatedResNet(
                      model_id=101, output_stride=output_stride,
                      stem_type='v1', multigrid=[1, 2, 4],
                      se_ratio=0.25, stochastic_depth_drop_rate=0.2,
                      last_stage_repeats=1)),
              decoder=decoders.Decoder(
                  type='aspp',
                  aspp=decoders.ASPP(
                      level=level, dilation_rates=[6, 12, 18],
                      pool_kernel_size=[512, 1024])),
              head=SegmentationHead(
                  level=level,
                  num_convs=2,
                  feature_fusion='deeplabv3plus',
                  low_level=2,
                  low_level_num_filters=48),
              norm_activation=common.NormActivation(
                  activation='swish',
                  norm_momentum=0.99,
                  norm_epsilon=1e-3,
                  use_sync_bn=True)),
          losses=Losses(l2_weight_decay=1e-4),
          train_data=DataConfig(
<<<<<<< HEAD
              output_size=[512, 1024],
              train_on_crops=True,
              tfds_data_dir='D:/data',
              tfds_name='cityscapes/semantic_segmentation',
              tfds_split='train',
              tfds_download=True,
=======
              input_path=os.path.join(CITYSCAPES_INPUT_PATH_BASE,
                                      'train_fine**'),
              crop_size=[512, 1024],
              output_size=[1024, 2048],
>>>>>>> eaeea071
              is_training=True,
              global_batch_size=1,
              dtype='float32',
              aug_rand_hflip=True,
              aug_scale_min=0.5,
              aug_scale_max=2.0),
          validation_data=DataConfig(
              output_size=[1024, 2048],
              train_on_crops=True, #??? wtf
              tfds_data_dir='D:/data',
              tfds_name='cityscapes/semantic_segmentation',
              tfds_split='validation',
              tfds_download=True,
              is_training=False,
              global_batch_size=1,
              dtype='float32',
              resize_eval_groundtruth=True,
              drop_remainder=False)),
          # resnet101
        #   init_checkpoint='gs://cloud-tpu-checkpoints/vision-2.0/deeplab/deeplab_resnet101_imagenet/ckpt-62400',
        #   init_checkpoint_modules='backbone'),
      trainer=cfg.TrainerConfig(
          steps_per_loop=steps_per_epoch,
          summary_interval=steps_per_epoch,
          checkpoint_interval=steps_per_epoch,
          train_steps=500 * steps_per_epoch,
          validation_steps=CITYSCAPES_VAL_EXAMPLES,
          validation_interval=steps_per_epoch,
          optimizer_config=optimization.OptimizationConfig({
              'optimizer': {
                  'type': 'sgd',
                  'sgd': {
                      'momentum': 0.9
                  }
              },
              'learning_rate': {
                  'type': 'polynomial',
                  'polynomial': {
                      'initial_learning_rate': 0.007,
                      'decay_steps': 500 * steps_per_epoch,
                      'end_learning_rate': 0.0,
                      'power': 0.9
                  }
              },
              'warmup': {
                  'type': 'linear',
                  'linear': {
                      'warmup_steps': 5 * steps_per_epoch,
                      'warmup_learning_rate': 0
                  }
              }
          })),
      restrictions=[
          'task.train_data.is_training != None',
          'task.validation_data.is_training != None'
      ])

  return config


@exp_factory.register_config_factory('seg_deeplabv3plus_scooter')
def seg_deeplabv3plus_scooter() -> cfg.ExperimentConfig:
  """Image segmentation on scooter dataset with resnet deeplabv3+.
  Barebones config for testing purpose (modify batch size, initial lr, steps per epoch, train input path, val input path)
  """
  scooter_path_glob = 'D:/data/test_data/val**'
  steps_per_epoch = 1
  output_stride = 16
  aspp_dilation_rates = [6, 12, 18]
  multigrid = [1, 2, 4]
  stem_type = 'v1'
  level = int(np.math.log2(output_stride))
  
  config = cfg.ExperimentConfig(
      task=SemanticSegmentationTask(
          model=SemanticSegmentationModel(
              num_classes=19,
              input_size=[512, 512, 3], # specifying this speeds up model inference, no change in size
              backbone=backbones.Backbone(
                  type='dilated_resnet', dilated_resnet=backbones.DilatedResNet(
                      model_id=101, output_stride=output_stride,
                      stem_type=stem_type, multigrid=multigrid)),
              decoder=decoders.Decoder(
                  type='aspp',
                  aspp=decoders.ASPP(
                      level=level, dilation_rates=aspp_dilation_rates)),
              head=SegmentationHead(
                  level=level,
                  num_convs=2,
                  feature_fusion='deeplabv3plus',
                  low_level=2,
                  low_level_num_filters=48),
              norm_activation=common.NormActivation(
                  activation='swish',
                  norm_momentum=0.99,
                  norm_epsilon=1e-3,
                  use_sync_bn=True)),
          losses=Losses(
              l2_weight_decay=1e-4,
              ignore_label=250),
          train_data=DataConfig(
              input_path=scooter_path_glob,
              output_size=[512, 512],
              train_on_crops=True,
              is_training=True,
              global_batch_size=1,
              aug_scale_min=0.5,
              aug_scale_max=2.0),
          validation_data=DataConfig(
              input_path=scooter_path_glob,
              output_size=[512, 512],
              is_training=False,
              global_batch_size=1,
              resize_eval_groundtruth=True, # true if train_on_crops
              drop_remainder=False)),
          # resnet101
          # init_checkpoint='D:/repos/data_root/test_data/deeplab_cityscapes_pretrained/model.ckpt',
          # init_checkpoint_modules='all'),
          # init_checkpoint='gs://cloud-tpu-checkpoints/vision-2.0/deeplab/deeplab_resnet101_imagenet/ckpt-62400',
          # init_checkpoint_modules='backbone'),
      trainer=cfg.TrainerConfig(
          steps_per_loop=steps_per_epoch,
          summary_interval=steps_per_epoch,
          checkpoint_interval=steps_per_epoch,
          train_steps=500 * steps_per_epoch,
          validation_steps=1021,
          validation_interval=steps_per_epoch,
          continuous_eval_timeout=1,
          optimizer_config=optimization.OptimizationConfig({
              'optimizer': {
                  'type': 'sgd',
                  'sgd': {
                      'momentum': 0.9
                  }
              },
              'learning_rate': {
                  'type': 'polynomial',
                  'polynomial': {
                      'initial_learning_rate': 0.007,
                      'decay_steps': 500 * steps_per_epoch,
                      'end_learning_rate': 0.0,
                      'power': 0.9
                  }
              },
              'warmup': {
                  'type': 'linear',
                  'linear': {
                      'warmup_steps': 5 * steps_per_epoch,
                      'warmup_learning_rate': 0
                  }
              }
          })),
      restrictions=[
          'task.train_data.is_training != None',
          'task.validation_data.is_training != None'
      ])

  return config<|MERGE_RESOLUTION|>--- conflicted
+++ resolved
@@ -437,19 +437,10 @@
                   use_sync_bn=True)),
           losses=Losses(l2_weight_decay=1e-4),
           train_data=DataConfig(
-<<<<<<< HEAD
-              output_size=[512, 1024],
-              train_on_crops=True,
-              tfds_data_dir='D:/data',
-              tfds_name='cityscapes/semantic_segmentation',
-              tfds_split='train',
-              tfds_download=True,
-=======
               input_path=os.path.join(CITYSCAPES_INPUT_PATH_BASE,
                                       'train_fine**'),
               crop_size=[512, 1024],
               output_size=[1024, 2048],
->>>>>>> eaeea071
               is_training=True,
               global_batch_size=1,
               dtype='float32',
