--- conflicted
+++ resolved
@@ -192,11 +192,7 @@
         endpoint_level += 1
 
     # Build output specs for downstream tasks.
-<<<<<<< HEAD
     self._output_specs = {l: endpoints[l].get_shape() for l in endpoints.keys()}
-=======
-    self._output_specs = {l: endpoints[l].get_shape() for l in endpoints}
->>>>>>> eaeea071
 
     # Build the final conv for classification.
     x = layers.Conv2D(
