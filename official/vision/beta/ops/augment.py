# Copyright 2021 The TensorFlow Authors. All Rights Reserved.
#
# Licensed under the Apache License, Version 2.0 (the "License");
# you may not use this file except in compliance with the License.
# You may obtain a copy of the License at
#
#     http://www.apache.org/licenses/LICENSE-2.0
#
# Unless required by applicable law or agreed to in writing, software
# distributed under the License is distributed on an "AS IS" BASIS,
# WITHOUT WARRANTIES OR CONDITIONS OF ANY KIND, either express or implied.
# See the License for the specific language governing permissions and
# limitations under the License.

"""AutoAugment and RandAugment policies for enhanced image/video preprocessing.

AutoAugment Reference: https://arxiv.org/abs/1805.09501
RandAugment Reference: https://arxiv.org/abs/1909.13719
"""
import math
from typing import Any, List, Iterable, Optional, Text, Tuple

import numpy as np
import tensorflow as tf

from tensorflow.python.keras.layers.preprocessing import image_preprocessing as image_ops


# This signifies the max integer that the controller RNN could predict for the
# augmentation scheme.
_MAX_LEVEL = 10.


def to_4d(image: tf.Tensor) -> tf.Tensor:
  """Converts an input Tensor to 4 dimensions.

  4D image => [N, H, W, C] or [N, C, H, W]
  3D image => [1, H, W, C] or [1, C, H, W]
  2D image => [1, H, W, 1]

  Args:
    image: The 2/3/4D input tensor.

  Returns:
    A 4D image tensor.

  Raises:
    `TypeError` if `image` is not a 2/3/4D tensor.

  """
  shape = tf.shape(image)
  original_rank = tf.rank(image)
  left_pad = tf.cast(tf.less_equal(original_rank, 3), dtype=tf.int32)
  right_pad = tf.cast(tf.equal(original_rank, 2), dtype=tf.int32)
  new_shape = tf.concat(
      [
          tf.ones(shape=left_pad, dtype=tf.int32),
          shape,
          tf.ones(shape=right_pad, dtype=tf.int32),
      ],
      axis=0,
  )
  return tf.reshape(image, new_shape)


def from_4d(image: tf.Tensor, ndims: tf.Tensor) -> tf.Tensor:
  """Converts a 4D image back to `ndims` rank."""
  shape = tf.shape(image)
  begin = tf.cast(tf.less_equal(ndims, 3), dtype=tf.int32)
  end = 4 - tf.cast(tf.equal(ndims, 2), dtype=tf.int32)
  new_shape = shape[begin:end]
  return tf.reshape(image, new_shape)


def _convert_translation_to_transform(translations: tf.Tensor) -> tf.Tensor:
  """Converts translations to a projective transform.

  The translation matrix looks like this:
    [[1 0 -dx]
     [0 1 -dy]
     [0 0 1]]

  Args:
    translations: The 2-element list representing [dx, dy], or a matrix of
      2-element lists representing [dx dy] to translate for each image. The
      shape must be static.

  Returns:
    The transformation matrix of shape (num_images, 8).

  Raises:
    `TypeError` if
      - the shape of `translations` is not known or
      - the shape of `translations` is not rank 1 or 2.

  """
  translations = tf.convert_to_tensor(translations, dtype=tf.float32)
  if translations.get_shape().ndims is None:
    raise TypeError('translations rank must be statically known')
  elif len(translations.get_shape()) == 1:
    translations = translations[None]
  elif len(translations.get_shape()) != 2:
    raise TypeError('translations should have rank 1 or 2.')
  num_translations = tf.shape(translations)[0]

  return tf.concat(
      values=[
          tf.ones((num_translations, 1), tf.dtypes.float32),
          tf.zeros((num_translations, 1), tf.dtypes.float32),
          -translations[:, 0, None],
          tf.zeros((num_translations, 1), tf.dtypes.float32),
          tf.ones((num_translations, 1), tf.dtypes.float32),
          -translations[:, 1, None],
          tf.zeros((num_translations, 2), tf.dtypes.float32),
      ],
      axis=1,
  )


def _convert_angles_to_transform(angles: tf.Tensor, image_width: tf.Tensor,
                                 image_height: tf.Tensor) -> tf.Tensor:
  """Converts an angle or angles to a projective transform.

  Args:
    angles: A scalar to rotate all images, or a vector to rotate a batch of
      images. This must be a scalar.
    image_width: The width of the image(s) to be transformed.
    image_height: The height of the image(s) to be transformed.

  Returns:
    A tensor of shape (num_images, 8).

  Raises:
    `TypeError` if `angles` is not rank 0 or 1.

  """
  angles = tf.convert_to_tensor(angles, dtype=tf.float32)
  if len(angles.get_shape()) == 0:  # pylint:disable=g-explicit-length-test
    angles = angles[None]
  elif len(angles.get_shape()) != 1:
    raise TypeError('Angles should have a rank 0 or 1.')
  x_offset = ((image_width - 1) -
              (tf.math.cos(angles) * (image_width - 1) - tf.math.sin(angles) *
               (image_height - 1))) / 2.0
  y_offset = ((image_height - 1) -
              (tf.math.sin(angles) * (image_width - 1) + tf.math.cos(angles) *
               (image_height - 1))) / 2.0
  num_angles = tf.shape(angles)[0]
  return tf.concat(
      values=[
          tf.math.cos(angles)[:, None],
          -tf.math.sin(angles)[:, None],
          x_offset[:, None],
          tf.math.sin(angles)[:, None],
          tf.math.cos(angles)[:, None],
          y_offset[:, None],
          tf.zeros((num_angles, 2), tf.dtypes.float32),
      ],
      axis=1,
  )


def transform(image: tf.Tensor, transforms) -> tf.Tensor:
  """Prepares input data for `image_ops.transform`."""
  original_ndims = tf.rank(image)
  transforms = tf.convert_to_tensor(transforms, dtype=tf.float32)
  if transforms.shape.rank == 1:
    transforms = transforms[None]
  image = to_4d(image)
  image = image_ops.transform(
      images=image, transforms=transforms, interpolation='nearest')
  return from_4d(image, original_ndims)


def translate(image: tf.Tensor, translations) -> tf.Tensor:
  """Translates image(s) by provided vectors.

  Args:
    image: An image Tensor of type uint8.
    translations: A vector or matrix representing [dx dy].

  Returns:
    The translated version of the image.

  """
  transforms = _convert_translation_to_transform(translations)
  return transform(image, transforms=transforms)


def rotate(image: tf.Tensor, degrees: float) -> tf.Tensor:
  """Rotates the image by degrees either clockwise or counterclockwise.

  Args:
    image: An image Tensor of type uint8.
    degrees: Float, a scalar angle in degrees to rotate all images by. If
      degrees is positive the image will be rotated clockwise otherwise it will
      be rotated counterclockwise.

  Returns:
    The rotated version of image.

  """
  # Convert from degrees to radians.
  degrees_to_radians = math.pi / 180.0
  radians = tf.cast(degrees * degrees_to_radians, tf.float32)

  original_ndims = tf.rank(image)
  image = to_4d(image)

  image_height = tf.cast(tf.shape(image)[1], tf.float32)
  image_width = tf.cast(tf.shape(image)[2], tf.float32)
  transforms = _convert_angles_to_transform(
      angles=radians, image_width=image_width, image_height=image_height)
  # In practice, we should randomize the rotation degrees by flipping
  # it negatively half the time, but that's done on 'degrees' outside
  # of the function.
  image = transform(image, transforms=transforms)
  return from_4d(image, original_ndims)


def blend(image1: tf.Tensor, image2: tf.Tensor, factor: float) -> tf.Tensor:
  """Blend image1 and image2 using 'factor'.

  Factor can be above 0.0.  A value of 0.0 means only image1 is used.
  A value of 1.0 means only image2 is used.  A value between 0.0 and
  1.0 means we linearly interpolate the pixel values between the two
  images.  A value greater than 1.0 "extrapolates" the difference
  between the two pixel values, and we clip the results to values
  between 0 and 255.

  Args:
    image1: An image Tensor of type uint8.
    image2: An image Tensor of type uint8.
    factor: A floating point value above 0.0.

  Returns:
    A blended image Tensor of type uint8.
  """
  if factor == 0.0:
    return tf.convert_to_tensor(image1)
  if factor == 1.0:
    return tf.convert_to_tensor(image2)

  image1 = tf.cast(image1, tf.float32)
  image2 = tf.cast(image2, tf.float32)

  difference = image2 - image1
  scaled = factor * difference

  # Do addition in float.
  temp = tf.cast(image1, tf.float32) + scaled

  # Interpolate
  if factor > 0.0 and factor < 1.0:
    # Interpolation means we always stay within 0 and 255.
    return tf.cast(temp, tf.uint8)

  # Extrapolate:
  #
  # We need to clip and then cast.
  return tf.cast(tf.clip_by_value(temp, 0.0, 255.0), tf.uint8)


def cutout(image: tf.Tensor, pad_size: int, replace: int = 0) -> tf.Tensor:
  """Apply cutout (https://arxiv.org/abs/1708.04552) to image.

  This operation applies a (2*pad_size x 2*pad_size) mask of zeros to
  a random location within `image`. The pixel values filled in will be of the
  value `replace`. The location where the mask will be applied is randomly
  chosen uniformly over the whole image.

  Args:
    image: An image Tensor of type uint8.
    pad_size: Specifies how big the zero mask that will be generated is that is
      applied to the image. The mask will be of size (2*pad_size x 2*pad_size).
    replace: What pixel value to fill in the image in the area that has the
      cutout mask applied to it.

  Returns:
    An image Tensor that is of type uint8.
  """
  if image.shape.rank not in [3, 4]:
    raise ValueError('Bad image rank: {}'.format(image.shape.rank))

  if image.shape.rank == 4:
    return cutout_video(image, replace=replace)

  image_height = tf.shape(image)[0]
  image_width = tf.shape(image)[1]

  # Sample the center location in the image where the zero mask will be applied.
  cutout_center_height = tf.random.uniform(
      shape=[], minval=0, maxval=image_height, dtype=tf.int32)

  cutout_center_width = tf.random.uniform(
      shape=[], minval=0, maxval=image_width, dtype=tf.int32)

  lower_pad = tf.maximum(0, cutout_center_height - pad_size)
  upper_pad = tf.maximum(0, image_height - cutout_center_height - pad_size)
  left_pad = tf.maximum(0, cutout_center_width - pad_size)
  right_pad = tf.maximum(0, image_width - cutout_center_width - pad_size)

  cutout_shape = [
      image_height - (lower_pad + upper_pad),
      image_width - (left_pad + right_pad)
  ]
  padding_dims = [[lower_pad, upper_pad], [left_pad, right_pad]]
  mask = tf.pad(
      tf.zeros(cutout_shape, dtype=image.dtype),
      padding_dims,
      constant_values=1)
  mask = tf.expand_dims(mask, -1)
  mask = tf.tile(mask, [1, 1, 3])
  image = tf.where(
      tf.equal(mask, 0),
      tf.ones_like(image, dtype=image.dtype) * replace, image)
  return image


def cutout_video(image: tf.Tensor, replace: int = 0) -> tf.Tensor:
  """Apply cutout (https://arxiv.org/abs/1708.04552) to a video.

  This operation applies a random size 3D mask of zeros to a random location
  within `image`. The mask is padded The pixel values filled in will be of the
  value `replace`. The location where the mask will be applied is randomly
  chosen uniformly over the whole image. The size of the mask is randomly
  sampled uniformly from [0.25*height, 0.5*height], [0.25*width, 0.5*width],
  and [1, 0.25*depth], which represent the height, width, and number of frames
  of the input video tensor respectively.

  Args:
    image: A video Tensor of type uint8.
    replace: What pixel value to fill in the image in the area that has the
      cutout mask applied to it.

  Returns:
    An video Tensor that is of type uint8.
  """
  image_depth = tf.shape(image)[0]
  image_height = tf.shape(image)[1]
  image_width = tf.shape(image)[2]

  # Sample the center location in the image where the zero mask will be applied.
  cutout_center_height = tf.random.uniform(
      shape=[], minval=0, maxval=image_height, dtype=tf.int32)

  cutout_center_width = tf.random.uniform(
      shape=[], minval=0, maxval=image_width, dtype=tf.int32)

  cutout_center_depth = tf.random.uniform(
      shape=[], minval=0, maxval=image_depth, dtype=tf.int32)

  pad_size_height = tf.random.uniform(
      shape=[],
      minval=tf.maximum(1, tf.cast(image_height / 4, tf.int32)),
      maxval=tf.maximum(2, tf.cast(image_height / 2, tf.int32)),
      dtype=tf.int32)
  pad_size_width = tf.random.uniform(
      shape=[],
      minval=tf.maximum(1, tf.cast(image_width / 4, tf.int32)),
      maxval=tf.maximum(2, tf.cast(image_width / 2, tf.int32)),
      dtype=tf.int32)
  pad_size_depth = tf.random.uniform(
      shape=[],
      minval=1,
      maxval=tf.maximum(2, tf.cast(image_depth / 4, tf.int32)),
      dtype=tf.int32)

  lower_pad = tf.maximum(0, cutout_center_height - pad_size_height)
  upper_pad = tf.maximum(
      0, image_height - cutout_center_height - pad_size_height)
  left_pad = tf.maximum(0, cutout_center_width - pad_size_width)
  right_pad = tf.maximum(0, image_width - cutout_center_width - pad_size_width)
  back_pad = tf.maximum(0, cutout_center_depth - pad_size_depth)
  forward_pad = tf.maximum(
      0, image_depth - cutout_center_depth - pad_size_depth)

  cutout_shape = [
      image_depth - (back_pad + forward_pad),
      image_height - (lower_pad + upper_pad),
      image_width - (left_pad + right_pad),
  ]
  padding_dims = [[back_pad, forward_pad],
                  [lower_pad, upper_pad],
                  [left_pad, right_pad]]
  mask = tf.pad(
      tf.zeros(cutout_shape, dtype=image.dtype),
      padding_dims,
      constant_values=1)
  mask = tf.expand_dims(mask, -1)
  mask = tf.tile(mask, [1, 1, 1, 3])
  image = tf.where(
      tf.equal(mask, 0),
      tf.ones_like(image, dtype=image.dtype) * replace, image)
  return image


def solarize(image: tf.Tensor, threshold: int = 128) -> tf.Tensor:
  """Solarize the input image(s)."""
  # For each pixel in the image, select the pixel
  # if the value is less than the threshold.
  # Otherwise, subtract 255 from the pixel.
  return tf.where(image < threshold, image, 255 - image)


def solarize_add(image: tf.Tensor,
                 addition: int = 0,
                 threshold: int = 128) -> tf.Tensor:
  """Additive solarize the input image(s)."""
  # For each pixel in the image less than threshold
  # we add 'addition' amount to it and then clip the
  # pixel value to be between 0 and 255. The value
  # of 'addition' is between -128 and 128.
  added_image = tf.cast(image, tf.int64) + addition
  added_image = tf.cast(tf.clip_by_value(added_image, 0, 255), tf.uint8)
  return tf.where(image < threshold, added_image, image)


def color(image: tf.Tensor, factor: float) -> tf.Tensor:
  """Equivalent of PIL Color."""
  degenerate = tf.image.grayscale_to_rgb(tf.image.rgb_to_grayscale(image))
  return blend(degenerate, image, factor)


def contrast(image: tf.Tensor, factor: float) -> tf.Tensor:
  """Equivalent of PIL Contrast."""
  degenerate = tf.image.rgb_to_grayscale(image)
  # Cast before calling tf.histogram.
  degenerate = tf.cast(degenerate, tf.int32)

  # Compute the grayscale histogram, then compute the mean pixel value,
  # and create a constant image size of that value.  Use that as the
  # blending degenerate target of the original image.
  hist = tf.histogram_fixed_width(degenerate, [0, 255], nbins=256)
  mean = tf.reduce_sum(tf.cast(hist, tf.float32)) / 256.0
  degenerate = tf.ones_like(degenerate, dtype=tf.float32) * mean
  degenerate = tf.clip_by_value(degenerate, 0.0, 255.0)
  degenerate = tf.image.grayscale_to_rgb(tf.cast(degenerate, tf.uint8))
  return blend(degenerate, image, factor)


def brightness(image: tf.Tensor, factor: float) -> tf.Tensor:
  """Equivalent of PIL Brightness."""
  degenerate = tf.zeros_like(image)
  return blend(degenerate, image, factor)


def posterize(image: tf.Tensor, bits: int) -> tf.Tensor:
  """Equivalent of PIL Posterize."""
  shift = 8 - bits
  return tf.bitwise.left_shift(tf.bitwise.right_shift(image, shift), shift)


def wrapped_rotate(image: tf.Tensor, degrees: float, replace: int) -> tf.Tensor:
  """Applies rotation with wrap/unwrap."""
  image = rotate(wrap(image), degrees=degrees)
  return unwrap(image, replace)


def translate_x(image: tf.Tensor, pixels: int, replace: int) -> tf.Tensor:
  """Equivalent of PIL Translate in X dimension."""
  image = translate(wrap(image), [-pixels, 0])
  return unwrap(image, replace)


def translate_y(image: tf.Tensor, pixels: int, replace: int) -> tf.Tensor:
  """Equivalent of PIL Translate in Y dimension."""
  image = translate(wrap(image), [0, -pixels])
  return unwrap(image, replace)


def shear_x(image: tf.Tensor, level: float, replace: int) -> tf.Tensor:
  """Equivalent of PIL Shearing in X dimension."""
  # Shear parallel to x axis is a projective transform
  # with a matrix form of:
  # [1  level
  #  0  1].
  image = transform(
      image=wrap(image), transforms=[1., level, 0., 0., 1., 0., 0., 0.])
  return unwrap(image, replace)


def shear_y(image: tf.Tensor, level: float, replace: int) -> tf.Tensor:
  """Equivalent of PIL Shearing in Y dimension."""
  # Shear parallel to y axis is a projective transform
  # with a matrix form of:
  # [1  0
  #  level  1].
  image = transform(
      image=wrap(image), transforms=[1., 0., 0., level, 1., 0., 0., 0.])
  return unwrap(image, replace)


def autocontrast(image: tf.Tensor) -> tf.Tensor:
  """Implements Autocontrast function from PIL using TF ops.

  Args:
    image: A 3D uint8 tensor.

  Returns:
    The image after it has had autocontrast applied to it and will be of type
    uint8.
  """

  def scale_channel(image: tf.Tensor) -> tf.Tensor:
    """Scale the 2D image using the autocontrast rule."""
    # A possibly cheaper version can be done using cumsum/unique_with_counts
    # over the histogram values, rather than iterating over the entire image.
    # to compute mins and maxes.
    lo = tf.cast(tf.reduce_min(image), tf.float32)
    hi = tf.cast(tf.reduce_max(image), tf.float32)

    # Scale the image, making the lowest value 0 and the highest value 255.
    def scale_values(im):
      scale = 255.0 / (hi - lo)
      offset = -lo * scale
      im = tf.cast(im, tf.float32) * scale + offset
      im = tf.clip_by_value(im, 0.0, 255.0)
      return tf.cast(im, tf.uint8)

    result = tf.cond(hi > lo, lambda: scale_values(image), lambda: image)
    return result

  # Assumes RGB for now.  Scales each channel independently
  # and then stacks the result.
  s1 = scale_channel(image[..., 0])
  s2 = scale_channel(image[..., 1])
  s3 = scale_channel(image[..., 2])
  image = tf.stack([s1, s2, s3], -1)

  return image


def sharpness(image: tf.Tensor, factor: float) -> tf.Tensor:
  """Implements Sharpness function from PIL using TF ops."""
  orig_image = image
  image = tf.cast(image, tf.float32)
  # Make image 4D for conv operation.
  image = tf.expand_dims(image, 0)
  # SMOOTH PIL Kernel.
  if orig_image.shape.rank == 3:
    kernel = tf.constant([[1, 1, 1], [1, 5, 1], [1, 1, 1]],
                         dtype=tf.float32,
                         shape=[3, 3, 1, 1]) / 13.
    # Tile across channel dimension.
    kernel = tf.tile(kernel, [1, 1, 3, 1])
    strides = [1, 1, 1, 1]
    degenerate = tf.nn.depthwise_conv2d(
        image, kernel, strides, padding='VALID', dilations=[1, 1])
  elif orig_image.shape.rank == 4:
    kernel = tf.constant([[1, 1, 1], [1, 5, 1], [1, 1, 1]],
                         dtype=tf.float32,
                         shape=[1, 3, 3, 1, 1]) / 13.
    strides = [1, 1, 1, 1, 1]
    # Run the kernel across each channel
    channels = tf.split(image, 3, axis=-1)
    degenerates = [
        tf.nn.conv3d(channel, kernel, strides, padding='VALID',
                     dilations=[1, 1, 1, 1, 1])
        for channel in channels
    ]
    degenerate = tf.concat(degenerates, -1)
  else:
    raise ValueError('Bad image rank: {}'.format(image.shape.rank))
  degenerate = tf.clip_by_value(degenerate, 0.0, 255.0)
  degenerate = tf.squeeze(tf.cast(degenerate, tf.uint8), [0])

  # For the borders of the resulting image, fill in the values of the
  # original image.
  mask = tf.ones_like(degenerate)
  paddings = [[0, 0]] * (orig_image.shape.rank - 3)
  padded_mask = tf.pad(mask, paddings + [[1, 1], [1, 1], [0, 0]])
  padded_degenerate = tf.pad(degenerate, paddings + [[1, 1], [1, 1], [0, 0]])
  result = tf.where(tf.equal(padded_mask, 1), padded_degenerate, orig_image)

  # Blend the final result.
  return blend(result, orig_image, factor)


def equalize(image: tf.Tensor) -> tf.Tensor:
  """Implements Equalize function from PIL using TF ops."""

  def scale_channel(im, c):
    """Scale the data in the channel to implement equalize."""
    im = tf.cast(im[..., c], tf.int32)
    # Compute the histogram of the image channel.
    histo = tf.histogram_fixed_width(im, [0, 255], nbins=256)

    # For the purposes of computing the step, filter out the nonzeros.
    nonzero = tf.where(tf.not_equal(histo, 0))
    nonzero_histo = tf.reshape(tf.gather(histo, nonzero), [-1])
    step = (tf.reduce_sum(nonzero_histo) - nonzero_histo[-1]) // 255

    def build_lut(histo, step):
      # Compute the cumulative sum, shifting by step // 2
      # and then normalization by step.
      lut = (tf.cumsum(histo) + (step // 2)) // step
      # Shift lut, prepending with 0.
      lut = tf.concat([[0], lut[:-1]], 0)
      # Clip the counts to be in range.  This is done
      # in the C code for image.point.
      return tf.clip_by_value(lut, 0, 255)

    # If step is zero, return the original image.  Otherwise, build
    # lut from the full histogram and step and then index from it.
    result = tf.cond(
        tf.equal(step, 0), lambda: im,
        lambda: tf.gather(build_lut(histo, step), im))

    return tf.cast(result, tf.uint8)

  # Assumes RGB for now.  Scales each channel independently
  # and then stacks the result.
  s1 = scale_channel(image, 0)
  s2 = scale_channel(image, 1)
  s3 = scale_channel(image, 2)
  image = tf.stack([s1, s2, s3], -1)
  return image


def invert(image: tf.Tensor) -> tf.Tensor:
  """Inverts the image pixels."""
  image = tf.convert_to_tensor(image)
  return 255 - image


def wrap(image: tf.Tensor) -> tf.Tensor:
  """Returns 'image' with an extra channel set to all 1s."""
  shape = tf.shape(image)
  extended_channel = tf.expand_dims(tf.ones(shape[:-1], image.dtype), -1)
  extended = tf.concat([image, extended_channel], axis=-1)
  return extended


def unwrap(image: tf.Tensor, replace: int) -> tf.Tensor:
  """Unwraps an image produced by wrap.

  Where there is a 0 in the last channel for every spatial position,
  the rest of the three channels in that spatial dimension are grayed
  (set to 128).  Operations like translate and shear on a wrapped
  Tensor will leave 0s in empty locations.  Some transformations look
  at the intensity of values to do preprocessing, and we want these
  empty pixels to assume the 'average' value, rather than pure black.


  Args:
    image: A 3D Image Tensor with 4 channels.
    replace: A one or three value 1D tensor to fill empty pixels.

  Returns:
    image: A 3D image Tensor with 3 channels.
  """
  image_shape = tf.shape(image)
  # Flatten the spatial dimensions.
  flattened_image = tf.reshape(image, [-1, image_shape[-1]])

  # Find all pixels where the last channel is zero.
  alpha_channel = tf.expand_dims(flattened_image[:, -1], axis=-1)

  replace = tf.concat([replace, tf.ones([1], image.dtype)], 0)

  # Where they are zero, fill them in with 'replace'.
  flattened_image = tf.where(
      tf.equal(alpha_channel, 0),
      tf.ones_like(flattened_image, dtype=image.dtype) * replace,
      flattened_image)

  image = tf.reshape(flattened_image, image_shape)
  image = tf.slice(image, [0, 0, 0], [image_shape[0], image_shape[1], image_shape[2]-1])
  return image


def _randomly_negate_tensor(tensor):
  """With 50% prob turn the tensor negative."""
  should_flip = tf.cast(tf.floor(tf.random.uniform([]) + 0.5), tf.bool)
  final_tensor = tf.cond(should_flip, lambda: tensor, lambda: -tensor)
  return final_tensor


def _rotate_level_to_arg(level: float):
  level = (level / _MAX_LEVEL) * 30.
  level = _randomly_negate_tensor(level)
  return (level,)


def _shrink_level_to_arg(level: float):
  """Converts level to ratio by which we shrink the image content."""
  if level == 0:
    return (1.0,)  # if level is zero, do not shrink the image
  # Maximum shrinking ratio is 2.9.
  level = 2. / (_MAX_LEVEL / level) + 0.9
  return (level,)


def _enhance_level_to_arg(level: float):
  return ((level / _MAX_LEVEL) * 1.8 + 0.1,)


def _shear_level_to_arg(level: float):
  level = (level / _MAX_LEVEL) * 0.3
  # Flip level to negative with 50% chance.
  level = _randomly_negate_tensor(level)
  return (level,)


def _translate_level_to_arg(level: float, translate_const: float):
  level = (level / _MAX_LEVEL) * float(translate_const)
  # Flip level to negative with 50% chance.
  level = _randomly_negate_tensor(level)
  return (level,)


def _mult_to_arg(level: float, multiplier: float = 1.):
  return (int((level / _MAX_LEVEL) * multiplier),)


def _apply_func_with_prob(func: Any, image: tf.Tensor, args: Any, prob: float):
  """Apply `func` to image w/ `args` as input with probability `prob`."""
  assert isinstance(args, tuple)

  # Apply the function with probability `prob`.
  should_apply_op = tf.cast(
      tf.floor(tf.random.uniform([], dtype=tf.float32) + prob), tf.bool)
  augmented_image = tf.cond(should_apply_op, lambda: func(image, *args),
                            lambda: image)
  return augmented_image


def select_and_apply_random_policy(policies: Any, image: tf.Tensor):
  """Select a random policy from `policies` and apply it to `image`."""
  policy_to_select = tf.random.uniform([], maxval=len(policies), dtype=tf.int32)
  # Note that using tf.case instead of tf.conds would result in significantly
  # larger graphs and would even break export for some larger policies.
  for (i, policy) in enumerate(policies):
    image = tf.cond(
        tf.equal(i, policy_to_select),
        lambda selected_policy=policy: selected_policy(image),
        lambda: image)
  return image


NAME_TO_FUNC = {
    'AutoContrast': autocontrast,
    'Equalize': equalize,
    'Invert': invert,
    'Rotate': wrapped_rotate,
    'Posterize': posterize,
    'Solarize': solarize,
    'SolarizeAdd': solarize_add,
    'Color': color,
    'Contrast': contrast,
    'Brightness': brightness,
    'Sharpness': sharpness,
    'ShearX': shear_x,
    'ShearY': shear_y,
    'TranslateX': translate_x,
    'TranslateY': translate_y,
    'Cutout': cutout,
}

# Functions that have a 'replace' parameter
REPLACE_FUNCS = frozenset({
    'Rotate',
    'TranslateX',
    'ShearX',
    'ShearY',
    'TranslateY',
    'Cutout',
})


def level_to_arg(cutout_const: float, translate_const: float):
  """Creates a dict mapping image operation names to their arguments."""

  no_arg = lambda level: ()
  posterize_arg = lambda level: _mult_to_arg(level, 4)
  solarize_arg = lambda level: _mult_to_arg(level, 256)
  solarize_add_arg = lambda level: _mult_to_arg(level, 110)
  cutout_arg = lambda level: _mult_to_arg(level, cutout_const)
  translate_arg = lambda level: _translate_level_to_arg(level, translate_const)

  args = {
      'AutoContrast': no_arg,
      'Equalize': no_arg,
      'Invert': no_arg,
      'Rotate': _rotate_level_to_arg,
      'Posterize': posterize_arg,
      'Solarize': solarize_arg,
      'SolarizeAdd': solarize_add_arg,
      'Color': _enhance_level_to_arg,
      'Contrast': _enhance_level_to_arg,
      'Brightness': _enhance_level_to_arg,
      'Sharpness': _enhance_level_to_arg,
      'ShearX': _shear_level_to_arg,
      'ShearY': _shear_level_to_arg,
      'Cutout': cutout_arg,
      'TranslateX': translate_arg,
      'TranslateY': translate_arg,
  }
  return args


def _parse_policy_info(name: Text, prob: float, level: float,
                       replace_value: List[int], cutout_const: float,
                       translate_const: float) -> Tuple[Any, float, Any]:
  """Return the function that corresponds to `name` and update `level` param."""
  func = NAME_TO_FUNC[name]
  args = level_to_arg(cutout_const, translate_const)[name](level)

  if name in REPLACE_FUNCS:
    # Add in replace arg if it is required for the function that is called.
    args = tuple(list(args) + [replace_value])

  return func, prob, args


class ImageAugment(object):
  """Image augmentation class for applying image distortions."""

  def distort(self, image: tf.Tensor) -> tf.Tensor:
    """Given an image tensor, returns a distorted image with the same shape.

    Args:
      image: `Tensor` of shape [height, width, 3] or
      [num_frames, height, width, 3] representing an image or image sequence.

    Returns:
      The augmented version of `image`.
    """
    raise NotImplementedError()


class AutoAugment(ImageAugment):
  """Applies the AutoAugment policy to images.

    AutoAugment is from the paper: https://arxiv.org/abs/1805.09501.
  """

  def __init__(self,
               augmentation_name: Text = 'v0',
               policies: Optional[Iterable[Iterable[Tuple[Text, float,
                                                          float]]]] = None,
               cutout_const: float = 100,
               translate_const: float = 250):
    """Applies the AutoAugment policy to images.

    Args:
      augmentation_name: The name of the AutoAugment policy to use. The
        available options are `v0`, `test`, `reduced_cifar10`, `svhn` and
        `reduced_imagenet`. `v0` is the policy used for all
        of the results in the paper and was found to achieve the best results on
        the COCO dataset. `v1`, `v2` and `v3` are additional good policies found
        on the COCO dataset that have slight variation in what operations were
        used during the search procedure along with how many operations are
        applied in parallel to a single image (2 vs 3). Make sure to set
        `policies` to `None` (the default) if you want to set options using
        `augmentation_name`.
      policies: list of lists of tuples in the form `(func, prob, level)`,
        `func` is a string name of the augmentation function, `prob` is the
        probability of applying the `func` operation, `level` (or magnitude) is
        the input argument for `func`. For example:
        ```
        [[('Equalize', 0.9, 3), ('Color', 0.7, 8)],
         [('Invert', 0.6, 5), ('Rotate', 0.2, 9), ('ShearX', 0.1, 2)], ...]
        ```
        The outer-most list must be 3-d. The number of operations in a
        sub-policy can vary from one sub-policy to another.
        If you provide `policies` as input, any option set with
        `augmentation_name` will get overriden as they are mutually exclusive.
      cutout_const: multiplier for applying cutout.
      translate_const: multiplier for applying translation.

    Raises:
      ValueError if `augmentation_name` is unsupported.
    """
    super(AutoAugment, self).__init__()

    self.augmentation_name = augmentation_name
    self.cutout_const = float(cutout_const)
    self.translate_const = float(translate_const)
    self.available_policies = {
        'v0': self.policy_v0(),
        'test': self.policy_test(),
        'simple': self.policy_simple(),
        'reduced_cifar10': self.policy_reduced_cifar10(),
        'svhn': self.policy_svhn(),
        'reduced_imagenet': self.policy_reduced_imagenet(),
    }

    if not policies:
      if augmentation_name not in self.available_policies:
        raise ValueError(
            'Invalid augmentation_name: {}'.format(augmentation_name))

      self.policies = self.available_policies[augmentation_name]

    else:
      self._check_policy_shape(policies)
      self.policies = policies

  def _check_policy_shape(self, policies):
    """Checks dimension and shape of the custom policy.

    Args:
      policies: List of list of tuples in the form `(func, prob, level)`. Must
        have shape of `(:, :, 3)`.

    Raises:
      ValueError if the shape of `policies` is unexpected.
    """
    in_shape = np.array(policies).shape
    if len(in_shape) != 3 or in_shape[-1:] != (3,):
      raise ValueError('Wrong shape detected for custom policy. Expected '
                       '(:, :, 3) but got {}.'.format(in_shape))

  def distort(self, image: tf.Tensor) -> tf.Tensor:
    """Applies the AutoAugment policy to `image`.

    AutoAugment is from the paper: https://arxiv.org/abs/1805.09501.

    Args:
      image: `Tensor` of shape [height, width, 3] representing an image.

    Returns:
      A version of image that now has data augmentation applied to it based on
      the `policies` pass into the function.
    """
    input_image_type = image.dtype

    if input_image_type != tf.uint8:
      image = tf.clip_by_value(image, 0.0, 255.0)
      image = tf.cast(image, dtype=tf.uint8)

    replace_value = [128] * 3

    # func is the string name of the augmentation function, prob is the
    # probability of applying the operation and level is the parameter
    # associated with the tf op.

    # tf_policies are functions that take in an image and return an augmented
    # image.
    tf_policies = []
    for policy in self.policies:
      tf_policy = []
      assert_ranges = []
      # Link string name to the correct python function and make sure the
      # correct argument is passed into that function.
      for policy_info in policy:
        _, prob, level = policy_info
        assert_ranges.append(tf.Assert(tf.less_equal(prob, 1.), [prob]))
        assert_ranges.append(
            tf.Assert(tf.less_equal(level, int(_MAX_LEVEL)), [level]))

        policy_info = list(policy_info) + [
            replace_value, self.cutout_const, self.translate_const
        ]
        tf_policy.append(_parse_policy_info(*policy_info))
      # Now build the tf policy that will apply the augmentation procedue
      # on image.
      def make_final_policy(tf_policy_):

        def final_policy(image_):
          for func, prob, args in tf_policy_:
            image_ = _apply_func_with_prob(func, image_, args, prob)
          return image_

        return final_policy

      with tf.control_dependencies(assert_ranges):
        tf_policies.append(make_final_policy(tf_policy))

    image = select_and_apply_random_policy(tf_policies, image)
    image = tf.cast(image, dtype=input_image_type)
    return image

  @staticmethod
  def policy_v0():
    """Autoaugment policy that was used in AutoAugment Paper.

    Each tuple is an augmentation operation of the form
    (operation, probability, magnitude). Each element in policy is a
    sub-policy that will be applied sequentially on the image.

    Returns:
      the policy.
    """

    policy = [
        [('Equalize', 0.8, 1), ('ShearY', 0.8, 4)],
        [('Color', 0.4, 9), ('Equalize', 0.6, 3)],
        [('Color', 0.4, 1), ('Rotate', 0.6, 8)],
        [('Solarize', 0.8, 3), ('Equalize', 0.4, 7)],
        [('Solarize', 0.4, 2), ('Solarize', 0.6, 2)],
        [('Color', 0.2, 0), ('Equalize', 0.8, 8)],
        [('Equalize', 0.4, 8), ('SolarizeAdd', 0.8, 3)],
        [('ShearX', 0.2, 9), ('Rotate', 0.6, 8)],
        [('Color', 0.6, 1), ('Equalize', 1.0, 2)],
        [('Invert', 0.4, 9), ('Rotate', 0.6, 0)],
        [('Equalize', 1.0, 9), ('ShearY', 0.6, 3)],
        [('Color', 0.4, 7), ('Equalize', 0.6, 0)],
        [('Posterize', 0.4, 6), ('AutoContrast', 0.4, 7)],
        [('Solarize', 0.6, 8), ('Color', 0.6, 9)],
        [('Solarize', 0.2, 4), ('Rotate', 0.8, 9)],
        [('Rotate', 1.0, 7), ('TranslateY', 0.8, 9)],
        [('ShearX', 0.0, 0), ('Solarize', 0.8, 4)],
        [('ShearY', 0.8, 0), ('Color', 0.6, 4)],
        [('Color', 1.0, 0), ('Rotate', 0.6, 2)],
        [('Equalize', 0.8, 4), ('Equalize', 0.0, 8)],
        [('Equalize', 1.0, 4), ('AutoContrast', 0.6, 2)],
        [('ShearY', 0.4, 7), ('SolarizeAdd', 0.6, 7)],
        [('Posterize', 0.8, 2), ('Solarize', 0.6, 10)],
        [('Solarize', 0.6, 8), ('Equalize', 0.6, 1)],
        [('Color', 0.8, 6), ('Rotate', 0.4, 5)],
    ]
    return policy

  @staticmethod
  def policy_reduced_cifar10():
    """Autoaugment policy for reduced CIFAR-10 dataset.

    Result is from the AutoAugment paper: https://arxiv.org/abs/1805.09501.

    Each tuple is an augmentation operation of the form
    (operation, probability, magnitude). Each element in policy is a
    sub-policy that will be applied sequentially on the image.

    Returns:
      the policy.
    """
    policy = [
        [('Invert', 0.1, 7), ('Contrast', 0.2, 6)],
        [('Rotate', 0.7, 2), ('TranslateX', 0.3, 9)],
        [('Sharpness', 0.8, 1), ('Sharpness', 0.9, 3)],
        [('ShearY', 0.5, 8), ('TranslateY', 0.7, 9)],
        [('AutoContrast', 0.5, 8), ('Equalize', 0.9, 2)],
        [('ShearY', 0.2, 7), ('Posterize', 0.3, 7)],
        [('Color', 0.4, 3), ('Brightness', 0.6, 7)],
        [('Sharpness', 0.3, 9), ('Brightness', 0.7, 9)],
        [('Equalize', 0.6, 5), ('Equalize', 0.5, 1)],
        [('Contrast', 0.6, 7), ('Sharpness', 0.6, 5)],
        [('Color', 0.7, 7), ('TranslateX', 0.5, 8)],
        [('Equalize', 0.3, 7), ('AutoContrast', 0.4, 8)],
        [('TranslateY', 0.4, 3), ('Sharpness', 0.2, 6)],
        [('Brightness', 0.9, 6), ('Color', 0.2, 8)],
        [('Solarize', 0.5, 2), ('Invert', 0.0, 3)],
        [('Equalize', 0.2, 0), ('AutoContrast', 0.6, 0)],
        [('Equalize', 0.2, 8), ('Equalize', 0.6, 4)],
        [('Color', 0.9, 9), ('Equalize', 0.6, 6)],
        [('AutoContrast', 0.8, 4), ('Solarize', 0.2, 8)],
        [('Brightness', 0.1, 3), ('Color', 0.7, 0)],
        [('Solarize', 0.4, 5), ('AutoContrast', 0.9, 3)],
        [('TranslateY', 0.9, 9), ('TranslateY', 0.7, 9)],
        [('AutoContrast', 0.9, 2), ('Solarize', 0.8, 3)],
        [('Equalize', 0.8, 8), ('Invert', 0.1, 3)],
        [('TranslateY', 0.7, 9), ('AutoContrast', 0.9, 1)],
    ]
    return policy

  @staticmethod
  def policy_svhn():
    """Autoaugment policy for SVHN dataset.

    Result is from the AutoAugment paper: https://arxiv.org/abs/1805.09501.

    Each tuple is an augmentation operation of the form
    (operation, probability, magnitude). Each element in policy is a
    sub-policy that will be applied sequentially on the image.

    Returns:
      the policy.
    """
    policy = [
        [('ShearX', 0.9, 4), ('Invert', 0.2, 3)],
        [('ShearY', 0.9, 8), ('Invert', 0.7, 5)],
        [('Equalize', 0.6, 5), ('Solarize', 0.6, 6)],
        [('Invert', 0.9, 3), ('Equalize', 0.6, 3)],
        [('Equalize', 0.6, 1), ('Rotate', 0.9, 3)],
        [('ShearX', 0.9, 4), ('AutoContrast', 0.8, 3)],
        [('ShearY', 0.9, 8), ('Invert', 0.4, 5)],
        [('ShearY', 0.9, 5), ('Solarize', 0.2, 6)],
        [('Invert', 0.9, 6), ('AutoContrast', 0.8, 1)],
        [('Equalize', 0.6, 3), ('Rotate', 0.9, 3)],
        [('ShearX', 0.9, 4), ('Solarize', 0.3, 3)],
        [('ShearY', 0.8, 8), ('Invert', 0.7, 4)],
        [('Equalize', 0.9, 5), ('TranslateY', 0.6, 6)],
        [('Invert', 0.9, 4), ('Equalize', 0.6, 7)],
        [('Contrast', 0.3, 3), ('Rotate', 0.8, 4)],
        [('Invert', 0.8, 5), ('TranslateY', 0.0, 2)],
        [('ShearY', 0.7, 6), ('Solarize', 0.4, 8)],
        [('Invert', 0.6, 4), ('Rotate', 0.8, 4)],
        [('ShearY', 0.3, 7), ('TranslateX', 0.9, 3)],
        [('ShearX', 0.1, 6), ('Invert', 0.6, 5)],
        [('Solarize', 0.7, 2), ('TranslateY', 0.6, 7)],
        [('ShearY', 0.8, 4), ('Invert', 0.8, 8)],
        [('ShearX', 0.7, 9), ('TranslateY', 0.8, 3)],
        [('ShearY', 0.8, 5), ('AutoContrast', 0.7, 3)],
        [('ShearX', 0.7, 2), ('Invert', 0.1, 5)],
    ]
    return policy

  @staticmethod
  def policy_reduced_imagenet():
    """Autoaugment policy for reduced ImageNet dataset.

    Result is from the AutoAugment paper: https://arxiv.org/abs/1805.09501.

    Each tuple is an augmentation operation of the form
    (operation, probability, magnitude). Each element in policy is a
    sub-policy that will be applied sequentially on the image.

    Returns:
      the policy.
    """
    policy = [
        [('Posterize', 0.4, 8), ('Rotate', 0.6, 9)],
        [('Solarize', 0.6, 5), ('AutoContrast', 0.6, 5)],
        [('Equalize', 0.8, 8), ('Equalize', 0.6, 3)],
        [('Posterize', 0.6, 7), ('Posterize', 0.6, 6)],
        [('Equalize', 0.4, 7), ('Solarize', 0.2, 4)],
        [('Equalize', 0.4, 4), ('Rotate', 0.8, 8)],
        [('Solarize', 0.6, 3), ('Equalize', 0.6, 7)],
        [('Posterize', 0.8, 5), ('Equalize', 1.0, 2)],
        [('Rotate', 0.2, 3), ('Solarize', 0.6, 8)],
        [('Equalize', 0.6, 8), ('Posterize', 0.4, 6)],
        [('Rotate', 0.8, 8), ('Color', 0.4, 0)],
        [('Rotate', 0.4, 9), ('Equalize', 0.6, 2)],
        [('Equalize', 0.0, 7), ('Equalize', 0.8, 8)],
        [('Invert', 0.6, 4), ('Equalize', 1.0, 8)],
        [('Color', 0.6, 4), ('Contrast', 1.0, 8)],
        [('Rotate', 0.8, 8), ('Color', 1.0, 2)],
        [('Color', 0.8, 8), ('Solarize', 0.8, 7)],
        [('Sharpness', 0.4, 7), ('Invert', 0.6, 8)],
        [('ShearX', 0.6, 5), ('Equalize', 1.0, 9)],
        [('Color', 0.4, 0), ('Equalize', 0.6, 3)],
        [('Equalize', 0.4, 7), ('Solarize', 0.2, 4)],
        [('Solarize', 0.6, 5), ('AutoContrast', 0.6, 5)],
        [('Invert', 0.6, 4), ('Equalize', 1.0, 8)],
        [('Color', 0.6, 4), ('Contrast', 1.0, 8)],
        [('Equalize', 0.8, 8), ('Equalize', 0.6, 3)]
    ]
    return policy

  @staticmethod
  def policy_simple():
    """Same as `policy_v0`, except with custom ops removed."""

    policy = [
        [('Color', 0.4, 9), ('Equalize', 0.6, 3)],
        [('Solarize', 0.8, 3), ('Equalize', 0.4, 7)],
        [('Solarize', 0.4, 2), ('Solarize', 0.6, 2)],
        [('Color', 0.2, 0), ('Equalize', 0.8, 8)],
        [('Equalize', 0.4, 8), ('SolarizeAdd', 0.8, 3)],
        [('Color', 0.6, 1), ('Equalize', 1.0, 2)],
        [('Color', 0.4, 7), ('Equalize', 0.6, 0)],
        [('Posterize', 0.4, 6), ('AutoContrast', 0.4, 7)],
        [('Solarize', 0.6, 8), ('Color', 0.6, 9)],
        [('Equalize', 0.8, 4), ('Equalize', 0.0, 8)],
        [('Equalize', 1.0, 4), ('AutoContrast', 0.6, 2)],
        [('Posterize', 0.8, 2), ('Solarize', 0.6, 10)],
        [('Solarize', 0.6, 8), ('Equalize', 0.6, 1)],
    ]
    return policy

  @staticmethod
  def policy_test():
    """Autoaugment test policy for debugging."""
    policy = [
        [('TranslateX', 1.0, 4), ('Equalize', 1.0, 10)],
    ]
    return policy


class RandAugment(ImageAugment):
  """Applies the RandAugment policy to images.

  RandAugment is from the paper https://arxiv.org/abs/1909.13719,
  """

  def __init__(self,
               num_layers: int = 2,
               magnitude: float = 10.,
               cutout_const: float = 40.,
               translate_const: float = 100.,
<<<<<<< HEAD
               available_ops: List[str] = None):
=======
               prob_to_apply: Optional[float] = None):
>>>>>>> 0c9253b4
    """Applies the RandAugment policy to images.

    Args:
      num_layers: Integer, the number of augmentation transformations to apply
        sequentially to an image. Represented as (N) in the paper. Usually best
        values will be in the range [1, 3].
      magnitude: Integer, shared magnitude across all augmentation operations.
        Represented as (M) in the paper. Usually best values are in the range
        [5, 10].
      cutout_const: multiplier for applying cutout.
      translate_const: multiplier for applying translation.
      prob_to_apply: The probability to apply the selected augmentation at each
        layer.
    """
    super(RandAugment, self).__init__()

    self.num_layers = num_layers
    self.magnitude = float(magnitude)
    self.cutout_const = float(cutout_const)
    self.translate_const = float(translate_const)
<<<<<<< HEAD
    if available_ops is None:
      self.available_ops = [
          'AutoContrast', 'Equalize', 'Invert', 'Rotate', 'Posterize', 'Solarize',
          'Color', 'Contrast', 'Brightness', 'Sharpness', 'ShearX', 'ShearY',
          'TranslateX', 'TranslateY', 'Cutout', 'SolarizeAdd'
      ]
    else:
      self.available_ops = available_ops
    self.mask_available_ops = [i for i in 
      ['Rotate', 'ShearX', 'ShearY', 'TranslateX', 'TranslateY']
      if i in available_ops
=======
    self.prob_to_apply = prob_to_apply
    self.available_ops = [
        'AutoContrast', 'Equalize', 'Invert', 'Rotate', 'Posterize', 'Solarize',
        'Color', 'Contrast', 'Brightness', 'Sharpness', 'ShearX', 'ShearY',
        'TranslateX', 'TranslateY', 'Cutout', 'SolarizeAdd'
>>>>>>> 0c9253b4
    ]
    print(self.available_ops)
    print(self.mask_available_ops)
    

  def distort(self, image: tf.Tensor) -> tf.Tensor:
    """Applies the RandAugment policy to `image`.

    Args:
      image: `Tensor` of shape [height, width, 3] representing an image.

    Returns:
      The augmented version of `image`.
    """
    input_image_type = image.dtype

    if input_image_type != tf.uint8:
      image = tf.clip_by_value(image, 0.0, 255.0)
      image = tf.cast(image, dtype=tf.uint8)

    replace_value = [128] * 3
    min_prob, max_prob = 0.2, 0.8

    aug_image = image

    for _ in range(self.num_layers):
      op_to_select = tf.random.uniform([],
                                       maxval=len(self.available_ops) + 1,
                                       dtype=tf.int32)

      branch_fns = []
      for (i, op_name) in enumerate(self.available_ops):
        prob = tf.random.uniform([],
                                 minval=min_prob,
                                 maxval=max_prob,
                                 dtype=tf.float32)
        func, _, args = _parse_policy_info(op_name, prob, self.magnitude,
                                           replace_value, self.cutout_const,
                                           self.translate_const)
        branch_fns.append((
            i,
            # pylint:disable=g-long-lambda
            lambda selected_func=func, selected_args=args: selected_func(
                image, *selected_args)))
        # pylint:enable=g-long-lambda

      aug_image = tf.switch_case(
          branch_index=op_to_select,
          branch_fns=branch_fns,
          default=lambda: tf.identity(image))

      if self.prob_to_apply is not None:
        aug_image = tf.cond(
            tf.random.uniform(shape=[], dtype=tf.float32) < self.prob_to_apply,
            lambda: tf.identity(aug_image), lambda: tf.identity(image))
      image = aug_image

    image = tf.cast(image, dtype=input_image_type)
    return image

  def distort_image_and_mask(self, 
                             image: tf.Tensor, 
                             mask: tf.Tensor,
                             ignore_label: int) -> (tf.Tensor, tf.Tensor):
    """Applies the RandAugment policy to `image` and `mask`.

    Args:
      image: `Tensor` of shape [height, width, 3] representing an image.
      mask: `Tensor` of shape [height, width, 1] representing a label mask.

    Returns:
      The augmented version of `image`, The augmented version of `mask`
    """
    input_image_type = image.dtype
    input_mask_type = mask.dtype

    if input_image_type != tf.uint8:
      image = tf.clip_by_value(image, 0.0, 255.0)
      image = tf.cast(image, dtype=tf.uint8)

    # concat mask till it gets 3 channels for compatability with transform ops
    extended_channel = tf.ones([mask.shape[0], mask.shape[1], 2], mask.dtype)
    mask = tf.concat([mask, extended_channel], axis=2)
      
    replace_value = [128] * 3
    mask_replace_value = [ignore_label] * 3
    min_prob, max_prob = 0.2, 0.8

    for _ in range(self.num_layers):
      op_to_select = tf.random.uniform([],
                                       maxval=len(self.available_ops) + 1,
                                       dtype=tf.int32)

      branch_fns = []
      for (i, op_name) in enumerate(self.available_ops):
        prob = tf.random.uniform([],
                                 minval=min_prob,
                                 maxval=max_prob,
                                 dtype=tf.float32)
        func, _, args = _parse_policy_info(op_name, prob, self.magnitude,
                                           replace_value, self.cutout_const,
                                           self.translate_const)
        mask_args = args
        if op_name in REPLACE_FUNCS:
          mask_args = list(mask_args)
          mask_args[-1] = mask_replace_value
          mask_args = tuple(mask_args)
        
        if op_name in self.mask_available_ops:
          branch_fn = (i,
              # pylint:disable=g-long-lambda
              lambda func=func, args=args, mask_args=mask_args: (func(
                  image, *args), func(mask, *mask_args)))
              # pylint:enable=g-long-lambda
        else:
          branch_fn = (i,
              lambda func=func, args=args: (func(image, *args), mask))
        branch_fns.append(branch_fn)

      image, mask = tf.switch_case(
          branch_index=op_to_select,
          branch_fns=branch_fns,
          default=lambda: (tf.identity(image), tf.identity(mask)))

    image = tf.cast(image, dtype=input_image_type)
    mask = tf.slice(mask, [0, 0, 0], [mask.shape[0], mask.shape[1], 1])
    mask = tf.cast(mask, dtype=input_mask_type)
    return image, mask<|MERGE_RESOLUTION|>--- conflicted
+++ resolved
@@ -1181,11 +1181,8 @@
                magnitude: float = 10.,
                cutout_const: float = 40.,
                translate_const: float = 100.,
-<<<<<<< HEAD
-               available_ops: List[str] = None):
-=======
+               available_ops: List[str] = None,
                prob_to_apply: Optional[float] = None):
->>>>>>> 0c9253b4
     """Applies the RandAugment policy to images.
 
     Args:
@@ -1206,7 +1203,7 @@
     self.magnitude = float(magnitude)
     self.cutout_const = float(cutout_const)
     self.translate_const = float(translate_const)
-<<<<<<< HEAD
+    self.prob_to_apply = prob_to_apply
     if available_ops is None:
       self.available_ops = [
           'AutoContrast', 'Equalize', 'Invert', 'Rotate', 'Posterize', 'Solarize',
@@ -1218,13 +1215,6 @@
     self.mask_available_ops = [i for i in 
       ['Rotate', 'ShearX', 'ShearY', 'TranslateX', 'TranslateY']
       if i in available_ops
-=======
-    self.prob_to_apply = prob_to_apply
-    self.available_ops = [
-        'AutoContrast', 'Equalize', 'Invert', 'Rotate', 'Posterize', 'Solarize',
-        'Color', 'Contrast', 'Brightness', 'Sharpness', 'ShearX', 'ShearY',
-        'TranslateX', 'TranslateY', 'Cutout', 'SolarizeAdd'
->>>>>>> 0c9253b4
     ]
     print(self.available_ops)
     print(self.mask_available_ops)
