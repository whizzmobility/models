# Copyright 2021 The TensorFlow Authors. All Rights Reserved.
#
# Licensed under the Apache License, Version 2.0 (the "License");
# you may not use this file except in compliance with the License.
# You may obtain a copy of the License at
#
#     http://www.apache.org/licenses/LICENSE-2.0
#
# Unless required by applicable law or agreed to in writing, software
# distributed under the License is distributed on an "AS IS" BASIS,
# WITHOUT WARRANTIES OR CONDITIONS OF ANY KIND, either express or implied.
# See the License for the specific language governing permissions and
# limitations under the License.

"""AutoAugment and RandAugment policies for enhanced image/video preprocessing.

AutoAugment Reference: https://arxiv.org/abs/1805.09501
RandAugment Reference: https://arxiv.org/abs/1909.13719
"""
import math
from typing import Any, List, Iterable, Optional, Text, Tuple

import numpy as np
import tensorflow as tf

from tensorflow.python.keras.layers.preprocessing import image_preprocessing as image_ops


# This signifies the max integer that the controller RNN could predict for the
# augmentation scheme.
_MAX_LEVEL = 10.


def to_4d(image: tf.Tensor) -> tf.Tensor:
  """Converts an input Tensor to 4 dimensions.

  4D image => [N, H, W, C] or [N, C, H, W]
  3D image => [1, H, W, C] or [1, C, H, W]
  2D image => [1, H, W, 1]

  Args:
    image: The 2/3/4D input tensor.

  Returns:
    A 4D image tensor.

  Raises:
    `TypeError` if `image` is not a 2/3/4D tensor.

  """
  shape = tf.shape(image)
  original_rank = tf.rank(image)
  left_pad = tf.cast(tf.less_equal(original_rank, 3), dtype=tf.int32)
  right_pad = tf.cast(tf.equal(original_rank, 2), dtype=tf.int32)
  new_shape = tf.concat(
      [
          tf.ones(shape=left_pad, dtype=tf.int32),
          shape,
          tf.ones(shape=right_pad, dtype=tf.int32),
      ],
      axis=0,
  )
  return tf.reshape(image, new_shape)


def from_4d(image: tf.Tensor, ndims: tf.Tensor) -> tf.Tensor:
  """Converts a 4D image back to `ndims` rank."""
  shape = tf.shape(image)
  begin = tf.cast(tf.less_equal(ndims, 3), dtype=tf.int32)
  end = 4 - tf.cast(tf.equal(ndims, 2), dtype=tf.int32)
  new_shape = shape[begin:end]
  return tf.reshape(image, new_shape)


def _convert_translation_to_transform(translations: tf.Tensor) -> tf.Tensor:
  """Converts translations to a projective transform.

  The translation matrix looks like this:
    [[1 0 -dx]
     [0 1 -dy]
     [0 0 1]]

  Args:
    translations: The 2-element list representing [dx, dy], or a matrix of
      2-element lists representing [dx dy] to translate for each image. The
      shape must be static.

  Returns:
    The transformation matrix of shape (num_images, 8).

  Raises:
    `TypeError` if
      - the shape of `translations` is not known or
      - the shape of `translations` is not rank 1 or 2.

  """
  translations = tf.convert_to_tensor(translations, dtype=tf.float32)
  if translations.get_shape().ndims is None:
    raise TypeError('translations rank must be statically known')
  elif len(translations.get_shape()) == 1:
    translations = translations[None]
  elif len(translations.get_shape()) != 2:
    raise TypeError('translations should have rank 1 or 2.')
  num_translations = tf.shape(translations)[0]

  return tf.concat(
      values=[
          tf.ones((num_translations, 1), tf.dtypes.float32),
          tf.zeros((num_translations, 1), tf.dtypes.float32),
          -translations[:, 0, None],
          tf.zeros((num_translations, 1), tf.dtypes.float32),
          tf.ones((num_translations, 1), tf.dtypes.float32),
          -translations[:, 1, None],
          tf.zeros((num_translations, 2), tf.dtypes.float32),
      ],
      axis=1,
  )


def _convert_angles_to_transform(angles: tf.Tensor, image_width: tf.Tensor,
                                 image_height: tf.Tensor) -> tf.Tensor:
  """Converts an angle or angles to a projective transform.

  Args:
    angles: A scalar to rotate all images, or a vector to rotate a batch of
      images. This must be a scalar.
    image_width: The width of the image(s) to be transformed.
    image_height: The height of the image(s) to be transformed.

  Returns:
    A tensor of shape (num_images, 8).

  Raises:
    `TypeError` if `angles` is not rank 0 or 1.

  """
  angles = tf.convert_to_tensor(angles, dtype=tf.float32)
  if len(angles.get_shape()) == 0:  # pylint:disable=g-explicit-length-test
    angles = angles[None]
  elif len(angles.get_shape()) != 1:
    raise TypeError('Angles should have a rank 0 or 1.')
  x_offset = ((image_width - 1) -
              (tf.math.cos(angles) * (image_width - 1) - tf.math.sin(angles) *
               (image_height - 1))) / 2.0
  y_offset = ((image_height - 1) -
              (tf.math.sin(angles) * (image_width - 1) + tf.math.cos(angles) *
               (image_height - 1))) / 2.0
  num_angles = tf.shape(angles)[0]
  return tf.concat(
      values=[
          tf.math.cos(angles)[:, None],
          -tf.math.sin(angles)[:, None],
          x_offset[:, None],
          tf.math.sin(angles)[:, None],
          tf.math.cos(angles)[:, None],
          y_offset[:, None],
          tf.zeros((num_angles, 2), tf.dtypes.float32),
      ],
      axis=1,
  )


def transform(image: tf.Tensor, transforms) -> tf.Tensor:
  """Prepares input data for `image_ops.transform`."""
  original_ndims = tf.rank(image)
  transforms = tf.convert_to_tensor(transforms, dtype=tf.float32)
  if transforms.shape.rank == 1:
    transforms = transforms[None]
  image = to_4d(image)
  image = image_ops.transform(
      images=image, transforms=transforms, interpolation='nearest')
  return from_4d(image, original_ndims)


def translate(image: tf.Tensor, translations) -> tf.Tensor:
  """Translates image(s) by provided vectors.

  Args:
    image: An image Tensor of type uint8.
    translations: A vector or matrix representing [dx dy].

  Returns:
    The translated version of the image.

  """
  transforms = _convert_translation_to_transform(translations)
  return transform(image, transforms=transforms)


def rotate(image: tf.Tensor, degrees: float) -> tf.Tensor:
  """Rotates the image by degrees either clockwise or counterclockwise.

  Args:
    image: An image Tensor of type uint8.
    degrees: Float, a scalar angle in degrees to rotate all images by. If
      degrees is positive the image will be rotated clockwise otherwise it will
      be rotated counterclockwise.

  Returns:
    The rotated version of image.

  """
  # Convert from degrees to radians.
  degrees_to_radians = math.pi / 180.0
  radians = tf.cast(degrees * degrees_to_radians, tf.float32)

  original_ndims = tf.rank(image)
  image = to_4d(image)

  image_height = tf.cast(tf.shape(image)[1], tf.float32)
  image_width = tf.cast(tf.shape(image)[2], tf.float32)
  transforms = _convert_angles_to_transform(
      angles=radians, image_width=image_width, image_height=image_height)
  # In practice, we should randomize the rotation degrees by flipping
  # it negatively half the time, but that's done on 'degrees' outside
  # of the function.
  image = transform(image, transforms=transforms)
  return from_4d(image, original_ndims)


def blend(image1: tf.Tensor, image2: tf.Tensor, factor: float) -> tf.Tensor:
  """Blend image1 and image2 using 'factor'.

  Factor can be above 0.0.  A value of 0.0 means only image1 is used.
  A value of 1.0 means only image2 is used.  A value between 0.0 and
  1.0 means we linearly interpolate the pixel values between the two
  images.  A value greater than 1.0 "extrapolates" the difference
  between the two pixel values, and we clip the results to values
  between 0 and 255.

  Args:
    image1: An image Tensor of type uint8.
    image2: An image Tensor of type uint8.
    factor: A floating point value above 0.0.

  Returns:
    A blended image Tensor of type uint8.
  """
  if factor == 0.0:
    return tf.convert_to_tensor(image1)
  if factor == 1.0:
    return tf.convert_to_tensor(image2)

  image1 = tf.cast(image1, tf.float32)
  image2 = tf.cast(image2, tf.float32)

  difference = image2 - image1
  scaled = factor * difference

  # Do addition in float.
  temp = tf.cast(image1, tf.float32) + scaled

  # Interpolate
  if factor > 0.0 and factor < 1.0:
    # Interpolation means we always stay within 0 and 255.
    return tf.cast(temp, tf.uint8)

  # Extrapolate:
  #
  # We need to clip and then cast.
  return tf.cast(tf.clip_by_value(temp, 0.0, 255.0), tf.uint8)


def cutout(image: tf.Tensor, pad_size: int, replace: int = 0) -> tf.Tensor:
  """Apply cutout (https://arxiv.org/abs/1708.04552) to image.

  This operation applies a (2*pad_size x 2*pad_size) mask of zeros to
  a random location within `image`. The pixel values filled in will be of the
  value `replace`. The location where the mask will be applied is randomly
  chosen uniformly over the whole image.

  Args:
    image: An image Tensor of type uint8.
    pad_size: Specifies how big the zero mask that will be generated is that is
      applied to the image. The mask will be of size (2*pad_size x 2*pad_size).
    replace: What pixel value to fill in the image in the area that has the
      cutout mask applied to it.

  Returns:
    An image Tensor that is of type uint8.
  """
  if image.shape.rank not in [3, 4]:
    raise ValueError('Bad image rank: {}'.format(image.shape.rank))

  if image.shape.rank == 4:
    return cutout_video(image, replace=replace)

  image_height = tf.shape(image)[0]
  image_width = tf.shape(image)[1]

  # Sample the center location in the image where the zero mask will be applied.
  cutout_center_height = tf.random.uniform(
      shape=[], minval=0, maxval=image_height, dtype=tf.int32)

  cutout_center_width = tf.random.uniform(
      shape=[], minval=0, maxval=image_width, dtype=tf.int32)

  lower_pad = tf.maximum(0, cutout_center_height - pad_size)
  upper_pad = tf.maximum(0, image_height - cutout_center_height - pad_size)
  left_pad = tf.maximum(0, cutout_center_width - pad_size)
  right_pad = tf.maximum(0, image_width - cutout_center_width - pad_size)

  cutout_shape = [
      image_height - (lower_pad + upper_pad),
      image_width - (left_pad + right_pad)
  ]
  padding_dims = [[lower_pad, upper_pad], [left_pad, right_pad]]
  mask = tf.pad(
      tf.zeros(cutout_shape, dtype=image.dtype),
      padding_dims,
      constant_values=1)
  mask = tf.expand_dims(mask, -1)
  mask = tf.tile(mask, [1, 1, 3])
  image = tf.where(
      tf.equal(mask, 0),
      tf.ones_like(image, dtype=image.dtype) * replace, image)
  return image


def cutout_video(image: tf.Tensor, replace: int = 0) -> tf.Tensor:
  """Apply cutout (https://arxiv.org/abs/1708.04552) to a video.

  This operation applies a random size 3D mask of zeros to a random location
  within `image`. The mask is padded The pixel values filled in will be of the
  value `replace`. The location where the mask will be applied is randomly
  chosen uniformly over the whole image. The size of the mask is randomly
  sampled uniformly from [0.25*height, 0.5*height], [0.25*width, 0.5*width],
  and [1, 0.25*depth], which represent the height, width, and number of frames
  of the input video tensor respectively.

  Args:
    image: A video Tensor of type uint8.
    replace: What pixel value to fill in the image in the area that has the
      cutout mask applied to it.

  Returns:
    An video Tensor that is of type uint8.
  """
  image_depth = tf.shape(image)[0]
  image_height = tf.shape(image)[1]
  image_width = tf.shape(image)[2]

  # Sample the center location in the image where the zero mask will be applied.
  cutout_center_height = tf.random.uniform(
      shape=[], minval=0, maxval=image_height, dtype=tf.int32)

  cutout_center_width = tf.random.uniform(
      shape=[], minval=0, maxval=image_width, dtype=tf.int32)

  cutout_center_depth = tf.random.uniform(
      shape=[], minval=0, maxval=image_depth, dtype=tf.int32)

  pad_size_height = tf.random.uniform(
      shape=[],
      minval=tf.maximum(1, tf.cast(image_height / 4, tf.int32)),
      maxval=tf.maximum(2, tf.cast(image_height / 2, tf.int32)),
      dtype=tf.int32)
  pad_size_width = tf.random.uniform(
      shape=[],
      minval=tf.maximum(1, tf.cast(image_width / 4, tf.int32)),
      maxval=tf.maximum(2, tf.cast(image_width / 2, tf.int32)),
      dtype=tf.int32)
  pad_size_depth = tf.random.uniform(
      shape=[],
      minval=1,
      maxval=tf.maximum(2, tf.cast(image_depth / 4, tf.int32)),
      dtype=tf.int32)

  lower_pad = tf.maximum(0, cutout_center_height - pad_size_height)
  upper_pad = tf.maximum(
      0, image_height - cutout_center_height - pad_size_height)
  left_pad = tf.maximum(0, cutout_center_width - pad_size_width)
  right_pad = tf.maximum(0, image_width - cutout_center_width - pad_size_width)
  back_pad = tf.maximum(0, cutout_center_depth - pad_size_depth)
  forward_pad = tf.maximum(
      0, image_depth - cutout_center_depth - pad_size_depth)

  cutout_shape = [
      image_depth - (back_pad + forward_pad),
      image_height - (lower_pad + upper_pad),
      image_width - (left_pad + right_pad),
  ]
  padding_dims = [[back_pad, forward_pad],
                  [lower_pad, upper_pad],
                  [left_pad, right_pad]]
  mask = tf.pad(
      tf.zeros(cutout_shape, dtype=image.dtype),
      padding_dims,
      constant_values=1)
  mask = tf.expand_dims(mask, -1)
  mask = tf.tile(mask, [1, 1, 1, 3])
  image = tf.where(
      tf.equal(mask, 0),
      tf.ones_like(image, dtype=image.dtype) * replace, image)
  return image


def solarize(image: tf.Tensor, threshold: int = 128) -> tf.Tensor:
  """Solarize the input image(s)."""
  # For each pixel in the image, select the pixel
  # if the value is less than the threshold.
  # Otherwise, subtract 255 from the pixel.
  return tf.where(image < threshold, image, 255 - image)


def solarize_add(image: tf.Tensor,
                 addition: int = 0,
                 threshold: int = 128) -> tf.Tensor:
  """Additive solarize the input image(s)."""
  # For each pixel in the image less than threshold
  # we add 'addition' amount to it and then clip the
  # pixel value to be between 0 and 255. The value
  # of 'addition' is between -128 and 128.
  added_image = tf.cast(image, tf.int64) + addition
  added_image = tf.cast(tf.clip_by_value(added_image, 0, 255), tf.uint8)
  return tf.where(image < threshold, added_image, image)


def color(image: tf.Tensor, factor: float) -> tf.Tensor:
  """Equivalent of PIL Color."""
  degenerate = tf.image.grayscale_to_rgb(tf.image.rgb_to_grayscale(image))
  return blend(degenerate, image, factor)


def contrast(image: tf.Tensor, factor: float) -> tf.Tensor:
  """Equivalent of PIL Contrast."""
  degenerate = tf.image.rgb_to_grayscale(image)
  # Cast before calling tf.histogram.
  degenerate = tf.cast(degenerate, tf.int32)

  # Compute the grayscale histogram, then compute the mean pixel value,
  # and create a constant image size of that value.  Use that as the
  # blending degenerate target of the original image.
  hist = tf.histogram_fixed_width(degenerate, [0, 255], nbins=256)
  mean = tf.reduce_sum(tf.cast(hist, tf.float32)) / 256.0
  degenerate = tf.ones_like(degenerate, dtype=tf.float32) * mean
  degenerate = tf.clip_by_value(degenerate, 0.0, 255.0)
  degenerate = tf.image.grayscale_to_rgb(tf.cast(degenerate, tf.uint8))
  return blend(degenerate, image, factor)


def brightness(image: tf.Tensor, factor: float) -> tf.Tensor:
  """Equivalent of PIL Brightness."""
  degenerate = tf.zeros_like(image)
  return blend(degenerate, image, factor)


def posterize(image: tf.Tensor, bits: int) -> tf.Tensor:
  """Equivalent of PIL Posterize."""
  shift = 8 - bits
  return tf.bitwise.left_shift(tf.bitwise.right_shift(image, shift), shift)


def wrapped_rotate(image: tf.Tensor, degrees: float, replace: int) -> tf.Tensor:
  """Applies rotation with wrap/unwrap."""
  image = rotate(wrap(image), degrees=degrees)
  return unwrap(image, replace)


def translate_x(image: tf.Tensor, pixels: int, replace: int) -> tf.Tensor:
  """Equivalent of PIL Translate in X dimension."""
  image = translate(wrap(image), [-pixels, 0])
  return unwrap(image, replace)


def translate_y(image: tf.Tensor, pixels: int, replace: int) -> tf.Tensor:
  """Equivalent of PIL Translate in Y dimension."""
  image = translate(wrap(image), [0, -pixels])
  return unwrap(image, replace)


def shear_x(image: tf.Tensor, level: float, replace: int) -> tf.Tensor:
  """Equivalent of PIL Shearing in X dimension."""
  # Shear parallel to x axis is a projective transform
  # with a matrix form of:
  # [1  level
  #  0  1].
  image = transform(
      image=wrap(image), transforms=[1., level, 0., 0., 1., 0., 0., 0.])
  return unwrap(image, replace)


def shear_y(image: tf.Tensor, level: float, replace: int) -> tf.Tensor:
  """Equivalent of PIL Shearing in Y dimension."""
  # Shear parallel to y axis is a projective transform
  # with a matrix form of:
  # [1  0
  #  level  1].
  image = transform(
      image=wrap(image), transforms=[1., 0., 0., level, 1., 0., 0., 0.])
  return unwrap(image, replace)


def autocontrast(image: tf.Tensor) -> tf.Tensor:
  """Implements Autocontrast function from PIL using TF ops.

  Args:
    image: A 3D uint8 tensor.

  Returns:
    The image after it has had autocontrast applied to it and will be of type
    uint8.
  """

  def scale_channel(image: tf.Tensor) -> tf.Tensor:
    """Scale the 2D image using the autocontrast rule."""
    # A possibly cheaper version can be done using cumsum/unique_with_counts
    # over the histogram values, rather than iterating over the entire image.
    # to compute mins and maxes.
    lo = tf.cast(tf.reduce_min(image), tf.float32)
    hi = tf.cast(tf.reduce_max(image), tf.float32)

    # Scale the image, making the lowest value 0 and the highest value 255.
    def scale_values(im):
      scale = 255.0 / (hi - lo)
      offset = -lo * scale
      im = tf.cast(im, tf.float32) * scale + offset
      im = tf.clip_by_value(im, 0.0, 255.0)
      return tf.cast(im, tf.uint8)

    result = tf.cond(hi > lo, lambda: scale_values(image), lambda: image)
    return result

  # Assumes RGB for now.  Scales each channel independently
  # and then stacks the result.
  s1 = scale_channel(image[..., 0])
  s2 = scale_channel(image[..., 1])
  s3 = scale_channel(image[..., 2])
  image = tf.stack([s1, s2, s3], -1)

  return image


def sharpness(image: tf.Tensor, factor: float) -> tf.Tensor:
  """Implements Sharpness function from PIL using TF ops."""
  orig_image = image
  image = tf.cast(image, tf.float32)
  # Make image 4D for conv operation.
  image = tf.expand_dims(image, 0)
  # SMOOTH PIL Kernel.
  if orig_image.shape.rank == 3:
    kernel = tf.constant([[1, 1, 1], [1, 5, 1], [1, 1, 1]],
                         dtype=tf.float32,
                         shape=[3, 3, 1, 1]) / 13.
    # Tile across channel dimension.
    kernel = tf.tile(kernel, [1, 1, 3, 1])
    strides = [1, 1, 1, 1]
    degenerate = tf.nn.depthwise_conv2d(
        image, kernel, strides, padding='VALID', dilations=[1, 1])
  elif orig_image.shape.rank == 4:
    kernel = tf.constant([[1, 1, 1], [1, 5, 1], [1, 1, 1]],
                         dtype=tf.float32,
                         shape=[1, 3, 3, 1, 1]) / 13.
    strides = [1, 1, 1, 1, 1]
    # Run the kernel across each channel
    channels = tf.split(image, 3, axis=-1)
    degenerates = [
        tf.nn.conv3d(channel, kernel, strides, padding='VALID',
                     dilations=[1, 1, 1, 1, 1])
        for channel in channels
    ]
    degenerate = tf.concat(degenerates, -1)
  else:
    raise ValueError('Bad image rank: {}'.format(image.shape.rank))
  degenerate = tf.clip_by_value(degenerate, 0.0, 255.0)
  degenerate = tf.squeeze(tf.cast(degenerate, tf.uint8), [0])

  # For the borders of the resulting image, fill in the values of the
  # original image.
  mask = tf.ones_like(degenerate)
  paddings = [[0, 0]] * (orig_image.shape.rank - 3)
  padded_mask = tf.pad(mask, paddings + [[1, 1], [1, 1], [0, 0]])
  padded_degenerate = tf.pad(degenerate, paddings + [[1, 1], [1, 1], [0, 0]])
  result = tf.where(tf.equal(padded_mask, 1), padded_degenerate, orig_image)

  # Blend the final result.
  return blend(result, orig_image, factor)


def equalize(image: tf.Tensor) -> tf.Tensor:
  """Implements Equalize function from PIL using TF ops."""

  def scale_channel(im, c):
    """Scale the data in the channel to implement equalize."""
    im = tf.cast(im[..., c], tf.int32)
    # Compute the histogram of the image channel.
    histo = tf.histogram_fixed_width(im, [0, 255], nbins=256)

    # For the purposes of computing the step, filter out the nonzeros.
    nonzero = tf.where(tf.not_equal(histo, 0))
    nonzero_histo = tf.reshape(tf.gather(histo, nonzero), [-1])
    step = (tf.reduce_sum(nonzero_histo) - nonzero_histo[-1]) // 255

    def build_lut(histo, step):
      # Compute the cumulative sum, shifting by step // 2
      # and then normalization by step.
      lut = (tf.cumsum(histo) + (step // 2)) // step
      # Shift lut, prepending with 0.
      lut = tf.concat([[0], lut[:-1]], 0)
      # Clip the counts to be in range.  This is done
      # in the C code for image.point.
      return tf.clip_by_value(lut, 0, 255)

    # If step is zero, return the original image.  Otherwise, build
    # lut from the full histogram and step and then index from it.
    result = tf.cond(
        tf.equal(step, 0), lambda: im,
        lambda: tf.gather(build_lut(histo, step), im))

    return tf.cast(result, tf.uint8)

  # Assumes RGB for now.  Scales each channel independently
  # and then stacks the result.
  s1 = scale_channel(image, 0)
  s2 = scale_channel(image, 1)
  s3 = scale_channel(image, 2)
  image = tf.stack([s1, s2, s3], -1)
  return image


def invert(image: tf.Tensor) -> tf.Tensor:
  """Inverts the image pixels."""
  image = tf.convert_to_tensor(image)
  return 255 - image


def wrap(image: tf.Tensor) -> tf.Tensor:
  """Returns 'image' with an extra channel set to all 1s."""
  shape = tf.shape(image)
  extended_channel = tf.expand_dims(tf.ones(shape[:-1], image.dtype), -1)
  extended = tf.concat([image, extended_channel], axis=-1)
  return extended


def unwrap(image: tf.Tensor, replace: int) -> tf.Tensor:
  """Unwraps an image produced by wrap.

  Where there is a 0 in the last channel for every spatial position,
  the rest of the three channels in that spatial dimension are grayed
  (set to 128).  Operations like translate and shear on a wrapped
  Tensor will leave 0s in empty locations.  Some transformations look
  at the intensity of values to do preprocessing, and we want these
  empty pixels to assume the 'average' value, rather than pure black.


  Args:
    image: A 3D Image Tensor with 4 channels.
    replace: A one or three value 1D tensor to fill empty pixels.

  Returns:
    image: A 3D image Tensor with 3 channels.
  """
  image_shape = tf.shape(image)
  # Flatten the spatial dimensions.
  flattened_image = tf.reshape(image, [-1, image_shape[-1]])

  # Find all pixels where the last channel is zero.
<<<<<<< HEAD
  alpha_channel = tf.expand_dims(flattened_image[:, -1], axis=-1)
=======
  alpha_channel = tf.expand_dims(flattened_image[..., 3], axis=-1)
>>>>>>> eaeea071

  replace = tf.concat([replace, tf.ones([1], image.dtype)], 0)

  # Where they are zero, fill them in with 'replace'.
  flattened_image = tf.where(
      tf.equal(alpha_channel, 0),
      tf.ones_like(flattened_image, dtype=image.dtype) * replace,
      flattened_image)

  image = tf.reshape(flattened_image, image_shape)
<<<<<<< HEAD
  image = tf.slice(image, [0, 0, 0], [image_shape[0], image_shape[1], image_shape[2]-1])
=======
  image = tf.slice(
      image,
      [0] * image.shape.rank,
      tf.concat([image_shape[:-1], [3]], -1))
>>>>>>> eaeea071
  return image


def _randomly_negate_tensor(tensor):
  """With 50% prob turn the tensor negative."""
  should_flip = tf.cast(tf.floor(tf.random.uniform([]) + 0.5), tf.bool)
  final_tensor = tf.cond(should_flip, lambda: tensor, lambda: -tensor)
  return final_tensor


def _rotate_level_to_arg(level: float):
  level = (level / _MAX_LEVEL) * 30.
  level = _randomly_negate_tensor(level)
  return (level,)


def _shrink_level_to_arg(level: float):
  """Converts level to ratio by which we shrink the image content."""
  if level == 0:
    return (1.0,)  # if level is zero, do not shrink the image
  # Maximum shrinking ratio is 2.9.
  level = 2. / (_MAX_LEVEL / level) + 0.9
  return (level,)


def _enhance_level_to_arg(level: float):
  return ((level / _MAX_LEVEL) * 1.8 + 0.1,)


def _shear_level_to_arg(level: float):
  level = (level / _MAX_LEVEL) * 0.3
  # Flip level to negative with 50% chance.
  level = _randomly_negate_tensor(level)
  return (level,)


def _translate_level_to_arg(level: float, translate_const: float):
  level = (level / _MAX_LEVEL) * float(translate_const)
  # Flip level to negative with 50% chance.
  level = _randomly_negate_tensor(level)
  return (level,)


def _mult_to_arg(level: float, multiplier: float = 1.):
  return (int((level / _MAX_LEVEL) * multiplier),)


def _apply_func_with_prob(func: Any, image: tf.Tensor, args: Any, prob: float):
  """Apply `func` to image w/ `args` as input with probability `prob`."""
  assert isinstance(args, tuple)

  # Apply the function with probability `prob`.
  should_apply_op = tf.cast(
      tf.floor(tf.random.uniform([], dtype=tf.float32) + prob), tf.bool)
  augmented_image = tf.cond(should_apply_op, lambda: func(image, *args),
                            lambda: image)
  return augmented_image


def select_and_apply_random_policy(policies: Any, image: tf.Tensor):
  """Select a random policy from `policies` and apply it to `image`."""
  policy_to_select = tf.random.uniform([], maxval=len(policies), dtype=tf.int32)
  # Note that using tf.case instead of tf.conds would result in significantly
  # larger graphs and would even break export for some larger policies.
  for (i, policy) in enumerate(policies):
    image = tf.cond(
        tf.equal(i, policy_to_select),
        lambda selected_policy=policy: selected_policy(image),
        lambda: image)
  return image


NAME_TO_FUNC = {
    'AutoContrast': autocontrast,
    'Equalize': equalize,
    'Invert': invert,
    'Rotate': wrapped_rotate,
    'Posterize': posterize,
    'Solarize': solarize,
    'SolarizeAdd': solarize_add,
    'Color': color,
    'Contrast': contrast,
    'Brightness': brightness,
    'Sharpness': sharpness,
    'ShearX': shear_x,
    'ShearY': shear_y,
    'TranslateX': translate_x,
    'TranslateY': translate_y,
    'Cutout': cutout,
}

# Functions that have a 'replace' parameter
REPLACE_FUNCS = frozenset({
    'Rotate',
    'TranslateX',
    'ShearX',
    'ShearY',
    'TranslateY',
    'Cutout',
})


def level_to_arg(cutout_const: float, translate_const: float):
  """Creates a dict mapping image operation names to their arguments."""

  no_arg = lambda level: ()
  posterize_arg = lambda level: _mult_to_arg(level, 4)
  solarize_arg = lambda level: _mult_to_arg(level, 256)
  solarize_add_arg = lambda level: _mult_to_arg(level, 110)
  cutout_arg = lambda level: _mult_to_arg(level, cutout_const)
  translate_arg = lambda level: _translate_level_to_arg(level, translate_const)

  args = {
      'AutoContrast': no_arg,
      'Equalize': no_arg,
      'Invert': no_arg,
      'Rotate': _rotate_level_to_arg,
      'Posterize': posterize_arg,
      'Solarize': solarize_arg,
      'SolarizeAdd': solarize_add_arg,
      'Color': _enhance_level_to_arg,
      'Contrast': _enhance_level_to_arg,
      'Brightness': _enhance_level_to_arg,
      'Sharpness': _enhance_level_to_arg,
      'ShearX': _shear_level_to_arg,
      'ShearY': _shear_level_to_arg,
      'Cutout': cutout_arg,
      'TranslateX': translate_arg,
      'TranslateY': translate_arg,
  }
  return args


def _parse_policy_info(name: Text, prob: float, level: float,
                       replace_value: List[int], cutout_const: float,
                       translate_const: float) -> Tuple[Any, float, Any]:
  """Return the function that corresponds to `name` and update `level` param."""
  func = NAME_TO_FUNC[name]
  args = level_to_arg(cutout_const, translate_const)[name](level)

  if name in REPLACE_FUNCS:
    # Add in replace arg if it is required for the function that is called.
    args = tuple(list(args) + [replace_value])

  return func, prob, args


class ImageAugment(object):
  """Image augmentation class for applying image distortions."""

  def distort(self, image: tf.Tensor) -> tf.Tensor:
    """Given an image tensor, returns a distorted image with the same shape.

    Args:
      image: `Tensor` of shape [height, width, 3] or
      [num_frames, height, width, 3] representing an image or image sequence.

    Returns:
      The augmented version of `image`.
    """
    raise NotImplementedError()


class AutoAugment(ImageAugment):
  """Applies the AutoAugment policy to images.

    AutoAugment is from the paper: https://arxiv.org/abs/1805.09501.
  """

  def __init__(self,
               augmentation_name: Text = 'v0',
               policies: Optional[Iterable[Iterable[Tuple[Text, float,
                                                          float]]]] = None,
               cutout_const: float = 100,
               translate_const: float = 250):
    """Applies the AutoAugment policy to images.

    Args:
      augmentation_name: The name of the AutoAugment policy to use. The
        available options are `v0`, `test`, `reduced_cifar10`, `svhn` and
        `reduced_imagenet`. `v0` is the policy used for all
        of the results in the paper and was found to achieve the best results on
        the COCO dataset. `v1`, `v2` and `v3` are additional good policies found
        on the COCO dataset that have slight variation in what operations were
        used during the search procedure along with how many operations are
        applied in parallel to a single image (2 vs 3). Make sure to set
        `policies` to `None` (the default) if you want to set options using
        `augmentation_name`.
      policies: list of lists of tuples in the form `(func, prob, level)`,
        `func` is a string name of the augmentation function, `prob` is the
        probability of applying the `func` operation, `level` (or magnitude) is
        the input argument for `func`. For example:
        ```
        [[('Equalize', 0.9, 3), ('Color', 0.7, 8)],
         [('Invert', 0.6, 5), ('Rotate', 0.2, 9), ('ShearX', 0.1, 2)], ...]
        ```
        The outer-most list must be 3-d. The number of operations in a
        sub-policy can vary from one sub-policy to another.
        If you provide `policies` as input, any option set with
        `augmentation_name` will get overriden as they are mutually exclusive.
      cutout_const: multiplier for applying cutout.
      translate_const: multiplier for applying translation.

    Raises:
      ValueError if `augmentation_name` is unsupported.
    """
    super(AutoAugment, self).__init__()

    self.augmentation_name = augmentation_name
    self.cutout_const = float(cutout_const)
    self.translate_const = float(translate_const)
    self.available_policies = {
        'v0': self.policy_v0(),
        'test': self.policy_test(),
        'simple': self.policy_simple(),
        'reduced_cifar10': self.policy_reduced_cifar10(),
        'svhn': self.policy_svhn(),
        'reduced_imagenet': self.policy_reduced_imagenet(),
    }

    if not policies:
      if augmentation_name not in self.available_policies:
        raise ValueError(
            'Invalid augmentation_name: {}'.format(augmentation_name))

      self.policies = self.available_policies[augmentation_name]

    else:
      self._check_policy_shape(policies)
      self.policies = policies

  def _check_policy_shape(self, policies):
    """Checks dimension and shape of the custom policy.

    Args:
      policies: List of list of tuples in the form `(func, prob, level)`. Must
        have shape of `(:, :, 3)`.

    Raises:
      ValueError if the shape of `policies` is unexpected.
    """
    in_shape = np.array(policies).shape
    if len(in_shape) != 3 or in_shape[-1:] != (3,):
      raise ValueError('Wrong shape detected for custom policy. Expected '
                       '(:, :, 3) but got {}.'.format(in_shape))

  def distort(self, image: tf.Tensor) -> tf.Tensor:
    """Applies the AutoAugment policy to `image`.

    AutoAugment is from the paper: https://arxiv.org/abs/1805.09501.

    Args:
      image: `Tensor` of shape [height, width, 3] representing an image.

    Returns:
      A version of image that now has data augmentation applied to it based on
      the `policies` pass into the function.
    """
    input_image_type = image.dtype

    if input_image_type != tf.uint8:
      image = tf.clip_by_value(image, 0.0, 255.0)
      image = tf.cast(image, dtype=tf.uint8)

    replace_value = [128] * 3

    # func is the string name of the augmentation function, prob is the
    # probability of applying the operation and level is the parameter
    # associated with the tf op.

    # tf_policies are functions that take in an image and return an augmented
    # image.
    tf_policies = []
    for policy in self.policies:
      tf_policy = []
      assert_ranges = []
      # Link string name to the correct python function and make sure the
      # correct argument is passed into that function.
      for policy_info in policy:
        _, prob, level = policy_info
        assert_ranges.append(tf.Assert(tf.less_equal(prob, 1.), [prob]))
        assert_ranges.append(
            tf.Assert(tf.less_equal(level, int(_MAX_LEVEL)), [level]))

        policy_info = list(policy_info) + [
            replace_value, self.cutout_const, self.translate_const
        ]
        tf_policy.append(_parse_policy_info(*policy_info))
      # Now build the tf policy that will apply the augmentation procedue
      # on image.
      def make_final_policy(tf_policy_):

        def final_policy(image_):
          for func, prob, args in tf_policy_:
            image_ = _apply_func_with_prob(func, image_, args, prob)
          return image_

        return final_policy

      with tf.control_dependencies(assert_ranges):
        tf_policies.append(make_final_policy(tf_policy))

    image = select_and_apply_random_policy(tf_policies, image)
    image = tf.cast(image, dtype=input_image_type)
    return image

  @staticmethod
  def policy_v0():
    """Autoaugment policy that was used in AutoAugment Paper.

    Each tuple is an augmentation operation of the form
    (operation, probability, magnitude). Each element in policy is a
    sub-policy that will be applied sequentially on the image.

    Returns:
      the policy.
    """

    policy = [
        [('Equalize', 0.8, 1), ('ShearY', 0.8, 4)],
        [('Color', 0.4, 9), ('Equalize', 0.6, 3)],
        [('Color', 0.4, 1), ('Rotate', 0.6, 8)],
        [('Solarize', 0.8, 3), ('Equalize', 0.4, 7)],
        [('Solarize', 0.4, 2), ('Solarize', 0.6, 2)],
        [('Color', 0.2, 0), ('Equalize', 0.8, 8)],
        [('Equalize', 0.4, 8), ('SolarizeAdd', 0.8, 3)],
        [('ShearX', 0.2, 9), ('Rotate', 0.6, 8)],
        [('Color', 0.6, 1), ('Equalize', 1.0, 2)],
        [('Invert', 0.4, 9), ('Rotate', 0.6, 0)],
        [('Equalize', 1.0, 9), ('ShearY', 0.6, 3)],
        [('Color', 0.4, 7), ('Equalize', 0.6, 0)],
        [('Posterize', 0.4, 6), ('AutoContrast', 0.4, 7)],
        [('Solarize', 0.6, 8), ('Color', 0.6, 9)],
        [('Solarize', 0.2, 4), ('Rotate', 0.8, 9)],
        [('Rotate', 1.0, 7), ('TranslateY', 0.8, 9)],
        [('ShearX', 0.0, 0), ('Solarize', 0.8, 4)],
        [('ShearY', 0.8, 0), ('Color', 0.6, 4)],
        [('Color', 1.0, 0), ('Rotate', 0.6, 2)],
        [('Equalize', 0.8, 4), ('Equalize', 0.0, 8)],
        [('Equalize', 1.0, 4), ('AutoContrast', 0.6, 2)],
        [('ShearY', 0.4, 7), ('SolarizeAdd', 0.6, 7)],
        [('Posterize', 0.8, 2), ('Solarize', 0.6, 10)],
        [('Solarize', 0.6, 8), ('Equalize', 0.6, 1)],
        [('Color', 0.8, 6), ('Rotate', 0.4, 5)],
    ]
    return policy

  @staticmethod
  def policy_reduced_cifar10():
    """Autoaugment policy for reduced CIFAR-10 dataset.

    Result is from the AutoAugment paper: https://arxiv.org/abs/1805.09501.

    Each tuple is an augmentation operation of the form
    (operation, probability, magnitude). Each element in policy is a
    sub-policy that will be applied sequentially on the image.

    Returns:
      the policy.
    """
    policy = [
        [('Invert', 0.1, 7), ('Contrast', 0.2, 6)],
        [('Rotate', 0.7, 2), ('TranslateX', 0.3, 9)],
        [('Sharpness', 0.8, 1), ('Sharpness', 0.9, 3)],
        [('ShearY', 0.5, 8), ('TranslateY', 0.7, 9)],
        [('AutoContrast', 0.5, 8), ('Equalize', 0.9, 2)],
        [('ShearY', 0.2, 7), ('Posterize', 0.3, 7)],
        [('Color', 0.4, 3), ('Brightness', 0.6, 7)],
        [('Sharpness', 0.3, 9), ('Brightness', 0.7, 9)],
        [('Equalize', 0.6, 5), ('Equalize', 0.5, 1)],
        [('Contrast', 0.6, 7), ('Sharpness', 0.6, 5)],
        [('Color', 0.7, 7), ('TranslateX', 0.5, 8)],
        [('Equalize', 0.3, 7), ('AutoContrast', 0.4, 8)],
        [('TranslateY', 0.4, 3), ('Sharpness', 0.2, 6)],
        [('Brightness', 0.9, 6), ('Color', 0.2, 8)],
        [('Solarize', 0.5, 2), ('Invert', 0.0, 3)],
        [('Equalize', 0.2, 0), ('AutoContrast', 0.6, 0)],
        [('Equalize', 0.2, 8), ('Equalize', 0.6, 4)],
        [('Color', 0.9, 9), ('Equalize', 0.6, 6)],
        [('AutoContrast', 0.8, 4), ('Solarize', 0.2, 8)],
        [('Brightness', 0.1, 3), ('Color', 0.7, 0)],
        [('Solarize', 0.4, 5), ('AutoContrast', 0.9, 3)],
        [('TranslateY', 0.9, 9), ('TranslateY', 0.7, 9)],
        [('AutoContrast', 0.9, 2), ('Solarize', 0.8, 3)],
        [('Equalize', 0.8, 8), ('Invert', 0.1, 3)],
        [('TranslateY', 0.7, 9), ('AutoContrast', 0.9, 1)],
    ]
    return policy

  @staticmethod
  def policy_svhn():
    """Autoaugment policy for SVHN dataset.

    Result is from the AutoAugment paper: https://arxiv.org/abs/1805.09501.

    Each tuple is an augmentation operation of the form
    (operation, probability, magnitude). Each element in policy is a
    sub-policy that will be applied sequentially on the image.

    Returns:
      the policy.
    """
    policy = [
        [('ShearX', 0.9, 4), ('Invert', 0.2, 3)],
        [('ShearY', 0.9, 8), ('Invert', 0.7, 5)],
        [('Equalize', 0.6, 5), ('Solarize', 0.6, 6)],
        [('Invert', 0.9, 3), ('Equalize', 0.6, 3)],
        [('Equalize', 0.6, 1), ('Rotate', 0.9, 3)],
        [('ShearX', 0.9, 4), ('AutoContrast', 0.8, 3)],
        [('ShearY', 0.9, 8), ('Invert', 0.4, 5)],
        [('ShearY', 0.9, 5), ('Solarize', 0.2, 6)],
        [('Invert', 0.9, 6), ('AutoContrast', 0.8, 1)],
        [('Equalize', 0.6, 3), ('Rotate', 0.9, 3)],
        [('ShearX', 0.9, 4), ('Solarize', 0.3, 3)],
        [('ShearY', 0.8, 8), ('Invert', 0.7, 4)],
        [('Equalize', 0.9, 5), ('TranslateY', 0.6, 6)],
        [('Invert', 0.9, 4), ('Equalize', 0.6, 7)],
        [('Contrast', 0.3, 3), ('Rotate', 0.8, 4)],
        [('Invert', 0.8, 5), ('TranslateY', 0.0, 2)],
        [('ShearY', 0.7, 6), ('Solarize', 0.4, 8)],
        [('Invert', 0.6, 4), ('Rotate', 0.8, 4)],
        [('ShearY', 0.3, 7), ('TranslateX', 0.9, 3)],
        [('ShearX', 0.1, 6), ('Invert', 0.6, 5)],
        [('Solarize', 0.7, 2), ('TranslateY', 0.6, 7)],
        [('ShearY', 0.8, 4), ('Invert', 0.8, 8)],
        [('ShearX', 0.7, 9), ('TranslateY', 0.8, 3)],
        [('ShearY', 0.8, 5), ('AutoContrast', 0.7, 3)],
        [('ShearX', 0.7, 2), ('Invert', 0.1, 5)],
    ]
    return policy

  @staticmethod
  def policy_reduced_imagenet():
    """Autoaugment policy for reduced ImageNet dataset.

    Result is from the AutoAugment paper: https://arxiv.org/abs/1805.09501.

    Each tuple is an augmentation operation of the form
    (operation, probability, magnitude). Each element in policy is a
    sub-policy that will be applied sequentially on the image.

    Returns:
      the policy.
    """
    policy = [
        [('Posterize', 0.4, 8), ('Rotate', 0.6, 9)],
        [('Solarize', 0.6, 5), ('AutoContrast', 0.6, 5)],
        [('Equalize', 0.8, 8), ('Equalize', 0.6, 3)],
        [('Posterize', 0.6, 7), ('Posterize', 0.6, 6)],
        [('Equalize', 0.4, 7), ('Solarize', 0.2, 4)],
        [('Equalize', 0.4, 4), ('Rotate', 0.8, 8)],
        [('Solarize', 0.6, 3), ('Equalize', 0.6, 7)],
        [('Posterize', 0.8, 5), ('Equalize', 1.0, 2)],
        [('Rotate', 0.2, 3), ('Solarize', 0.6, 8)],
        [('Equalize', 0.6, 8), ('Posterize', 0.4, 6)],
        [('Rotate', 0.8, 8), ('Color', 0.4, 0)],
        [('Rotate', 0.4, 9), ('Equalize', 0.6, 2)],
        [('Equalize', 0.0, 7), ('Equalize', 0.8, 8)],
        [('Invert', 0.6, 4), ('Equalize', 1.0, 8)],
        [('Color', 0.6, 4), ('Contrast', 1.0, 8)],
        [('Rotate', 0.8, 8), ('Color', 1.0, 2)],
        [('Color', 0.8, 8), ('Solarize', 0.8, 7)],
        [('Sharpness', 0.4, 7), ('Invert', 0.6, 8)],
        [('ShearX', 0.6, 5), ('Equalize', 1.0, 9)],
        [('Color', 0.4, 0), ('Equalize', 0.6, 3)],
        [('Equalize', 0.4, 7), ('Solarize', 0.2, 4)],
        [('Solarize', 0.6, 5), ('AutoContrast', 0.6, 5)],
        [('Invert', 0.6, 4), ('Equalize', 1.0, 8)],
        [('Color', 0.6, 4), ('Contrast', 1.0, 8)],
        [('Equalize', 0.8, 8), ('Equalize', 0.6, 3)]
    ]
    return policy

  @staticmethod
  def policy_simple():
    """Same as `policy_v0`, except with custom ops removed."""

    policy = [
        [('Color', 0.4, 9), ('Equalize', 0.6, 3)],
        [('Solarize', 0.8, 3), ('Equalize', 0.4, 7)],
        [('Solarize', 0.4, 2), ('Solarize', 0.6, 2)],
        [('Color', 0.2, 0), ('Equalize', 0.8, 8)],
        [('Equalize', 0.4, 8), ('SolarizeAdd', 0.8, 3)],
        [('Color', 0.6, 1), ('Equalize', 1.0, 2)],
        [('Color', 0.4, 7), ('Equalize', 0.6, 0)],
        [('Posterize', 0.4, 6), ('AutoContrast', 0.4, 7)],
        [('Solarize', 0.6, 8), ('Color', 0.6, 9)],
        [('Equalize', 0.8, 4), ('Equalize', 0.0, 8)],
        [('Equalize', 1.0, 4), ('AutoContrast', 0.6, 2)],
        [('Posterize', 0.8, 2), ('Solarize', 0.6, 10)],
        [('Solarize', 0.6, 8), ('Equalize', 0.6, 1)],
    ]
    return policy

  @staticmethod
  def policy_test():
    """Autoaugment test policy for debugging."""
    policy = [
        [('TranslateX', 1.0, 4), ('Equalize', 1.0, 10)],
    ]
    return policy


class RandAugment(ImageAugment):
  """Applies the RandAugment policy to images.

  RandAugment is from the paper https://arxiv.org/abs/1909.13719,
  """

  def __init__(self,
               num_layers: int = 2,
               magnitude: float = 10.,
               cutout_const: float = 40.,
               translate_const: float = 100.):
    """Applies the RandAugment policy to images.

    Args:
      num_layers: Integer, the number of augmentation transformations to apply
        sequentially to an image. Represented as (N) in the paper. Usually best
        values will be in the range [1, 3].
      magnitude: Integer, shared magnitude across all augmentation operations.
        Represented as (M) in the paper. Usually best values are in the range
        [5, 10].
      cutout_const: multiplier for applying cutout.
      translate_const: multiplier for applying translation.
    """
    super(RandAugment, self).__init__()

    self.num_layers = num_layers
    self.magnitude = float(magnitude)
    self.cutout_const = float(cutout_const)
    self.translate_const = float(translate_const)
    self.available_ops = [
        'AutoContrast', 'Equalize', 'Invert', 'Rotate', 'Posterize', 'Solarize',
        'Color', 'Contrast', 'Brightness', 'Sharpness', 'ShearX', 'ShearY',
        'TranslateX', 'TranslateY', 'Cutout', 'SolarizeAdd'
    ]
    self.mask_available_ops = [
        'Rotate', 'ShearX', 'ShearY', 'TranslateX', 'TranslateY']

  def distort(self, image: tf.Tensor) -> tf.Tensor:
    """Applies the RandAugment policy to `image`.

    Args:
      image: `Tensor` of shape [height, width, 3] representing an image.

    Returns:
      The augmented version of `image`.
    """
    input_image_type = image.dtype

    if input_image_type != tf.uint8:
      image = tf.clip_by_value(image, 0.0, 255.0)
      image = tf.cast(image, dtype=tf.uint8)

    replace_value = [128] * 3
    min_prob, max_prob = 0.2, 0.8

    for _ in range(self.num_layers):
      op_to_select = tf.random.uniform([],
                                       maxval=len(self.available_ops) + 1,
                                       dtype=tf.int32)

      branch_fns = []
      for (i, op_name) in enumerate(self.available_ops):
        prob = tf.random.uniform([],
                                 minval=min_prob,
                                 maxval=max_prob,
                                 dtype=tf.float32)
        func, _, args = _parse_policy_info(op_name, prob, self.magnitude,
                                           replace_value, self.cutout_const,
                                           self.translate_const)
        branch_fns.append((
            i,
            # pylint:disable=g-long-lambda
            lambda selected_func=func, selected_args=args: selected_func(
                image, *selected_args)))
        # pylint:enable=g-long-lambda

      image = tf.switch_case(
          branch_index=op_to_select,
          branch_fns=branch_fns,
          default=lambda: tf.identity(image))

    image = tf.cast(image, dtype=input_image_type)
    return image

  def distort_image_and_mask(self, 
                             image: tf.Tensor, 
                             mask: tf.Tensor,
                             ignore_label: int) -> (tf.Tensor, tf.Tensor):
    """Applies the RandAugment policy to `image` and `mask`.

    Args:
      image: `Tensor` of shape [height, width, 3] representing an image.
      mask: `Tensor` of shape [height, width, 1] representing a label mask.

    Returns:
      The augmented version of `image`, The augmented version of `mask`
    """
    input_image_type = image.dtype
    input_mask_type = mask.dtype

    if input_image_type != tf.uint8:
      image = tf.clip_by_value(image, 0.0, 255.0)
      image = tf.cast(image, dtype=tf.uint8)

    # concat mask till it gets 3 channels for compatability with transform ops
    extended_channel = tf.ones([mask.shape[0], mask.shape[1], 2], mask.dtype)
    mask = tf.concat([mask, extended_channel], axis=2)
      
    replace_value = [128] * 3
    mask_replace_value = [ignore_label] * 3
    min_prob, max_prob = 0.2, 0.8

    for _ in range(self.num_layers):
      op_to_select = tf.random.uniform([],
                                       maxval=len(self.available_ops) + 1,
                                       dtype=tf.int32)

      branch_fns = []
      for (i, op_name) in enumerate(self.available_ops):
        prob = tf.random.uniform([],
                                 minval=min_prob,
                                 maxval=max_prob,
                                 dtype=tf.float32)
        func, _, args = _parse_policy_info(op_name, prob, self.magnitude,
                                           replace_value, self.cutout_const,
                                           self.translate_const)
        mask_args = args
        if op_name in REPLACE_FUNCS:
          mask_args = list(mask_args)
          mask_args[-1] = mask_replace_value
          mask_args = tuple(mask_args)
        
        if op_name in self.mask_available_ops:
          branch_fn = (i,
              # pylint:disable=g-long-lambda
              lambda func=func, args=args, mask_args=mask_args: (func(
                  image, *args), func(mask, *mask_args)))
              # pylint:enable=g-long-lambda
        else:
          branch_fn = (i,
              lambda func=func, args=args: (func(image, *args), mask))
        branch_fns.append(branch_fn)

      image, mask = tf.switch_case(
          branch_index=op_to_select,
          branch_fns=branch_fns,
          default=lambda: (tf.identity(image), tf.identity(mask)))

    image = tf.cast(image, dtype=input_image_type)
    mask = tf.slice(mask, [0, 0, 0], [mask.shape[0], mask.shape[1], 1])
    mask = tf.cast(mask, dtype=input_mask_type)
    return image, mask<|MERGE_RESOLUTION|>--- conflicted
+++ resolved
@@ -655,11 +655,7 @@
   flattened_image = tf.reshape(image, [-1, image_shape[-1]])
 
   # Find all pixels where the last channel is zero.
-<<<<<<< HEAD
   alpha_channel = tf.expand_dims(flattened_image[:, -1], axis=-1)
-=======
-  alpha_channel = tf.expand_dims(flattened_image[..., 3], axis=-1)
->>>>>>> eaeea071
 
   replace = tf.concat([replace, tf.ones([1], image.dtype)], 0)
 
@@ -670,14 +666,7 @@
       flattened_image)
 
   image = tf.reshape(flattened_image, image_shape)
-<<<<<<< HEAD
   image = tf.slice(image, [0, 0, 0], [image_shape[0], image_shape[1], image_shape[2]-1])
-=======
-  image = tf.slice(
-      image,
-      [0] * image.shape.rank,
-      tf.concat([image_shape[:-1], [3]], -1))
->>>>>>> eaeea071
   return image
 
 
