--- conflicted
+++ resolved
@@ -1203,8 +1203,8 @@
     self.magnitude = float(magnitude)
     self.cutout_const = float(cutout_const)
     self.translate_const = float(translate_const)
-<<<<<<< HEAD
-    self.prob_to_apply = prob_to_apply
+    self.prob_to_apply = (
+        float(prob_to_apply) if prob_to_apply is not None else None)
     if available_ops is None:
       self.available_ops = [
           'AutoContrast', 'Equalize', 'Invert', 'Rotate', 'Posterize', 'Solarize',
@@ -1216,14 +1216,6 @@
     self.mask_available_ops = [i for i in 
       ['Rotate', 'ShearX', 'ShearY', 'TranslateX', 'TranslateY']
       if i in available_ops
-=======
-    self.prob_to_apply = (
-        float(prob_to_apply) if prob_to_apply is not None else None)
-    self.available_ops = [
-        'AutoContrast', 'Equalize', 'Invert', 'Rotate', 'Posterize', 'Solarize',
-        'Color', 'Contrast', 'Brightness', 'Sharpness', 'ShearX', 'ShearY',
-        'TranslateX', 'TranslateY', 'Cutout', 'SolarizeAdd'
->>>>>>> 0e096a84
     ]
     print(self.available_ops)
     print(self.mask_available_ops)
