--- conflicted
+++ resolved
@@ -62,32 +62,15 @@
         otherwise, returns {}.
   """
 
-<<<<<<< HEAD
-  if 'train' in mode:
-    with distribution_strategy.scope():
-=======
   with distribution_strategy.scope():
     if not trainer:
->>>>>>> eaeea071
       trainer = train_utils.create_trainer(
           params,
           task,
           train='train' in mode,
           evaluate=('eval' in mode) or run_post_eval,
-<<<<<<< HEAD
-          checkpoint_exporter=maybe_create_best_ckpt_exporter(params, model_dir))
-  else:
-    trainer = train_utils.create_trainer(
-        params,
-        task,
-        train='train' in mode,
-        evaluate=('eval' in mode) or run_post_eval,
-        checkpoint_exporter=maybe_create_best_ckpt_exporter(
-            params, model_dir))
-=======
           checkpoint_exporter=maybe_create_best_ckpt_exporter(
               params, model_dir))
->>>>>>> eaeea071
 
   if trainer.checkpoint:
     checkpoint_manager = tf.train.CheckpointManager(
