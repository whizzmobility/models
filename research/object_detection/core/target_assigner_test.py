# Copyright 2017 The TensorFlow Authors. All Rights Reserved.
#
# Licensed under the Apache License, Version 2.0 (the "License");
# you may not use this file except in compliance with the License.
# You may obtain a copy of the License at
#
#     http://www.apache.org/licenses/LICENSE-2.0
#
# Unless required by applicable law or agreed to in writing, software
# distributed under the License is distributed on an "AS IS" BASIS,
# WITHOUT WARRANTIES OR CONDITIONS OF ANY KIND, either express or implied.
# See the License for the specific language governing permissions and
# limitations under the License.
# ==============================================================================

"""Tests for object_detection.core.target_assigner."""
import numpy as np
import tensorflow.compat.v1 as tf

from object_detection.box_coders import keypoint_box_coder
from object_detection.box_coders import mean_stddev_box_coder
from object_detection.core import box_list
from object_detection.core import region_similarity_calculator
from object_detection.core import standard_fields as fields
from object_detection.core import target_assigner as targetassigner
from object_detection.matchers import argmax_matcher
from object_detection.matchers import hungarian_matcher
from object_detection.utils import np_box_ops
from object_detection.utils import test_case
from object_detection.utils import tf_version


class TargetAssignerTest(test_case.TestCase):

  def test_assign_agnostic(self):
    def graph_fn(anchor_means, groundtruth_box_corners):
      similarity_calc = region_similarity_calculator.IouSimilarity()
      matcher = argmax_matcher.ArgMaxMatcher(matched_threshold=0.5,
                                             unmatched_threshold=0.5)
      box_coder = mean_stddev_box_coder.MeanStddevBoxCoder(stddev=0.1)
      target_assigner = targetassigner.TargetAssigner(
          similarity_calc, matcher, box_coder)
      anchors_boxlist = box_list.BoxList(anchor_means)
      groundtruth_boxlist = box_list.BoxList(groundtruth_box_corners)
      result = target_assigner.assign(
          anchors_boxlist, groundtruth_boxlist, unmatched_class_label=None)
      (cls_targets, cls_weights, reg_targets, reg_weights, _) = result
      return (cls_targets, cls_weights, reg_targets, reg_weights)

    anchor_means = np.array([[0.0, 0.0, 0.5, 0.5],
                             [0.5, 0.5, 1.0, 0.8],
                             [0, 0.5, .5, 1.0]], dtype=np.float32)
    groundtruth_box_corners = np.array([[0.0, 0.0, 0.5, 0.5],
                                        [0.5, 0.5, 0.9, 0.9]],
                                       dtype=np.float32)
    exp_cls_targets = [[1], [1], [0]]
    exp_cls_weights = [[1], [1], [1]]
    exp_reg_targets = [[0, 0, 0, 0],
                       [0, 0, -1, 1],
                       [0, 0, 0, 0]]
    exp_reg_weights = [1, 1, 0]

    (cls_targets_out,
     cls_weights_out, reg_targets_out, reg_weights_out) = self.execute(
         graph_fn, [anchor_means, groundtruth_box_corners])
    self.assertAllClose(cls_targets_out, exp_cls_targets)
    self.assertAllClose(cls_weights_out, exp_cls_weights)
    self.assertAllClose(reg_targets_out, exp_reg_targets)
    self.assertAllClose(reg_weights_out, exp_reg_weights)
    self.assertEqual(cls_targets_out.dtype, np.float32)
    self.assertEqual(cls_weights_out.dtype, np.float32)
    self.assertEqual(reg_targets_out.dtype, np.float32)
    self.assertEqual(reg_weights_out.dtype, np.float32)

  def test_assign_class_agnostic_with_ignored_matches(self):
    # Note: test is very similar to above. The third box matched with an IOU
    # of 0.35, which is between the matched and unmatched threshold. This means
    # That like above the expected classification targets are [1, 1, 0].
    # Unlike above, the third target is ignored and therefore expected
    # classification weights are [1, 1, 0].
    def graph_fn(anchor_means, groundtruth_box_corners):
      similarity_calc = region_similarity_calculator.IouSimilarity()
      matcher = argmax_matcher.ArgMaxMatcher(matched_threshold=0.5,
                                             unmatched_threshold=0.3)
      box_coder = mean_stddev_box_coder.MeanStddevBoxCoder(stddev=0.1)
      target_assigner = targetassigner.TargetAssigner(
          similarity_calc, matcher, box_coder)
      anchors_boxlist = box_list.BoxList(anchor_means)
      groundtruth_boxlist = box_list.BoxList(groundtruth_box_corners)
      result = target_assigner.assign(
          anchors_boxlist, groundtruth_boxlist, unmatched_class_label=None)
      (cls_targets, cls_weights, reg_targets, reg_weights, _) = result
      return (cls_targets, cls_weights, reg_targets, reg_weights)

    anchor_means = np.array([[0.0, 0.0, 0.5, 0.5],
                             [0.5, 0.5, 1.0, 0.8],
                             [0.0, 0.5, .9, 1.0]], dtype=np.float32)
    groundtruth_box_corners = np.array([[0.0, 0.0, 0.5, 0.5],
                                        [0.5, 0.5, 0.9, 0.9]], dtype=np.float32)
    exp_cls_targets = [[1], [1], [0]]
    exp_cls_weights = [[1], [1], [0]]
    exp_reg_targets = [[0, 0, 0, 0],
                       [0, 0, -1, 1],
                       [0, 0, 0, 0]]
    exp_reg_weights = [1, 1, 0]
    (cls_targets_out,
     cls_weights_out, reg_targets_out, reg_weights_out) = self.execute(
         graph_fn, [anchor_means, groundtruth_box_corners])
    self.assertAllClose(cls_targets_out, exp_cls_targets)
    self.assertAllClose(cls_weights_out, exp_cls_weights)
    self.assertAllClose(reg_targets_out, exp_reg_targets)
    self.assertAllClose(reg_weights_out, exp_reg_weights)
    self.assertEqual(cls_targets_out.dtype, np.float32)
    self.assertEqual(cls_weights_out.dtype, np.float32)
    self.assertEqual(reg_targets_out.dtype, np.float32)
    self.assertEqual(reg_weights_out.dtype, np.float32)


  def test_assign_agnostic_with_keypoints(self):
    def graph_fn(anchor_means, groundtruth_box_corners,
                 groundtruth_keypoints):
      similarity_calc = region_similarity_calculator.IouSimilarity()
      matcher = argmax_matcher.ArgMaxMatcher(matched_threshold=0.5,
                                             unmatched_threshold=0.5)
      box_coder = keypoint_box_coder.KeypointBoxCoder(
          num_keypoints=6, scale_factors=[10.0, 10.0, 5.0, 5.0])
      target_assigner = targetassigner.TargetAssigner(
          similarity_calc, matcher, box_coder)
      anchors_boxlist = box_list.BoxList(anchor_means)
      groundtruth_boxlist = box_list.BoxList(groundtruth_box_corners)
      groundtruth_boxlist.add_field(fields.BoxListFields.keypoints,
                                    groundtruth_keypoints)
      result = target_assigner.assign(
          anchors_boxlist, groundtruth_boxlist, unmatched_class_label=None)
      (cls_targets, cls_weights, reg_targets, reg_weights, _) = result
      return (cls_targets, cls_weights, reg_targets, reg_weights)

    anchor_means = np.array([[0.0, 0.0, 0.5, 0.5],
                             [0.5, 0.5, 1.0, 1.0],
                             [0.0, 0.5, .9, 1.0]], dtype=np.float32)
    groundtruth_box_corners = np.array([[0.0, 0.0, 0.5, 0.5],
                                        [0.45, 0.45, 0.95, 0.95]],
                                       dtype=np.float32)
    groundtruth_keypoints = np.array(
        [[[0.1, 0.2], [0.1, 0.3], [0.2, 0.2], [0.2, 0.2], [0.1, 0.1], [0.9, 0]],
         [[0, 0.3], [0.2, 0.4], [0.5, 0.6], [0, 0.6], [0.8, 0.2], [0.2, 0.4]]],
        dtype=np.float32)
    exp_cls_targets = [[1], [1], [0]]
    exp_cls_weights = [[1], [1], [1]]
    exp_reg_targets = [[0, 0, 0, 0, -3, -1, -3, 1, -1, -1, -1, -1, -3, -3, 13,
                        -5],
                       [-1, -1, 0, 0, -15, -9, -11, -7, -5, -3, -15, -3, 1, -11,
                        -11, -7],
                       [0, 0, 0, 0, 0, 0, 0, 0, 0, 0, 0, 0, 0, 0, 0, 0]]
    exp_reg_weights = [1, 1, 0]
    (cls_targets_out, cls_weights_out, reg_targets_out,
     reg_weights_out) = self.execute(graph_fn, [anchor_means,
                                                groundtruth_box_corners,
                                                groundtruth_keypoints])
    self.assertAllClose(cls_targets_out, exp_cls_targets)
    self.assertAllClose(cls_weights_out, exp_cls_weights)
    self.assertAllClose(reg_targets_out, exp_reg_targets)
    self.assertAllClose(reg_weights_out, exp_reg_weights)
    self.assertEqual(cls_targets_out.dtype, np.float32)
    self.assertEqual(cls_weights_out.dtype, np.float32)
    self.assertEqual(reg_targets_out.dtype, np.float32)
    self.assertEqual(reg_weights_out.dtype, np.float32)

  def test_assign_class_agnostic_with_keypoints_and_ignored_matches(self):
    # Note: test is very similar to above. The third box matched with an IOU
    # of 0.35, which is between the matched and unmatched threshold. This means
    # That like above the expected classification targets are [1, 1, 0].
    # Unlike above, the third target is ignored and therefore expected
    # classification weights are [1, 1, 0].
    def graph_fn(anchor_means, groundtruth_box_corners,
                 groundtruth_keypoints):
      similarity_calc = region_similarity_calculator.IouSimilarity()
      matcher = argmax_matcher.ArgMaxMatcher(matched_threshold=0.5,
                                             unmatched_threshold=0.5)
      box_coder = keypoint_box_coder.KeypointBoxCoder(
          num_keypoints=6, scale_factors=[10.0, 10.0, 5.0, 5.0])
      target_assigner = targetassigner.TargetAssigner(
          similarity_calc, matcher, box_coder)
      anchors_boxlist = box_list.BoxList(anchor_means)
      groundtruth_boxlist = box_list.BoxList(groundtruth_box_corners)
      groundtruth_boxlist.add_field(fields.BoxListFields.keypoints,
                                    groundtruth_keypoints)
      result = target_assigner.assign(
          anchors_boxlist, groundtruth_boxlist, unmatched_class_label=None)
      (cls_targets, cls_weights, reg_targets, reg_weights, _) = result
      return (cls_targets, cls_weights, reg_targets, reg_weights)

    anchor_means = np.array([[0.0, 0.0, 0.5, 0.5],
                             [0.5, 0.5, 1.0, 1.0],
                             [0.0, 0.5, .9, 1.0]], dtype=np.float32)
    groundtruth_box_corners = np.array([[0.0, 0.0, 0.5, 0.5],
                                        [0.45, 0.45, 0.95, 0.95]],
                                       dtype=np.float32)
    groundtruth_keypoints = np.array(
        [[[0.1, 0.2], [0.1, 0.3], [0.2, 0.2], [0.2, 0.2], [0.1, 0.1], [0.9, 0]],
         [[0, 0.3], [0.2, 0.4], [0.5, 0.6], [0, 0.6], [0.8, 0.2], [0.2, 0.4]]],
        dtype=np.float32)
    exp_cls_targets = [[1], [1], [0]]
    exp_cls_weights = [[1], [1], [1]]
    exp_reg_targets = [[0, 0, 0, 0, -3, -1, -3, 1, -1, -1, -1, -1, -3, -3, 13,
                        -5],
                       [-1, -1, 0, 0, -15, -9, -11, -7, -5, -3, -15, -3, 1, -11,
                        -11, -7],
                       [0, 0, 0, 0, 0, 0, 0, 0, 0, 0, 0, 0, 0, 0, 0, 0]]
    exp_reg_weights = [1, 1, 0]
    (cls_targets_out, cls_weights_out, reg_targets_out,
     reg_weights_out) = self.execute(graph_fn, [anchor_means,
                                                groundtruth_box_corners,
                                                groundtruth_keypoints])
    self.assertAllClose(cls_targets_out, exp_cls_targets)
    self.assertAllClose(cls_weights_out, exp_cls_weights)
    self.assertAllClose(reg_targets_out, exp_reg_targets)
    self.assertAllClose(reg_weights_out, exp_reg_weights)
    self.assertEqual(cls_targets_out.dtype, np.float32)
    self.assertEqual(cls_weights_out.dtype, np.float32)
    self.assertEqual(reg_targets_out.dtype, np.float32)
    self.assertEqual(reg_weights_out.dtype, np.float32)

  def test_assign_multiclass(self):

    def graph_fn(anchor_means, groundtruth_box_corners, groundtruth_labels):
      similarity_calc = region_similarity_calculator.IouSimilarity()
      matcher = argmax_matcher.ArgMaxMatcher(matched_threshold=0.5,
                                             unmatched_threshold=0.5)
      box_coder = mean_stddev_box_coder.MeanStddevBoxCoder(stddev=0.1)
      unmatched_class_label = tf.constant([1, 0, 0, 0, 0, 0, 0], tf.float32)
      target_assigner = targetassigner.TargetAssigner(
          similarity_calc, matcher, box_coder)

      anchors_boxlist = box_list.BoxList(anchor_means)
      groundtruth_boxlist = box_list.BoxList(groundtruth_box_corners)
      result = target_assigner.assign(
          anchors_boxlist,
          groundtruth_boxlist,
          groundtruth_labels,
          unmatched_class_label=unmatched_class_label)
      (cls_targets, cls_weights, reg_targets, reg_weights, _) = result
      return (cls_targets, cls_weights, reg_targets, reg_weights)

    anchor_means = np.array([[0.0, 0.0, 0.5, 0.5],
                             [0.5, 0.5, 1.0, 0.8],
                             [0, 0.5, .5, 1.0],
                             [.75, 0, 1.0, .25]], dtype=np.float32)
    groundtruth_box_corners = np.array([[0.0, 0.0, 0.5, 0.5],
                                        [0.5, 0.5, 0.9, 0.9],
                                        [.75, 0, .95, .27]], dtype=np.float32)
    groundtruth_labels = np.array([[0, 1, 0, 0, 0, 0, 0],
                                   [0, 0, 0, 0, 0, 1, 0],
                                   [0, 0, 0, 1, 0, 0, 0]], dtype=np.float32)

    exp_cls_targets = [[0, 1, 0, 0, 0, 0, 0],
                       [0, 0, 0, 0, 0, 1, 0],
                       [1, 0, 0, 0, 0, 0, 0],
                       [0, 0, 0, 1, 0, 0, 0]]
    exp_cls_weights = [[1, 1, 1, 1, 1, 1, 1],
                       [1, 1, 1, 1, 1, 1, 1],
                       [1, 1, 1, 1, 1, 1, 1],
                       [1, 1, 1, 1, 1, 1, 1]]
    exp_reg_targets = [[0, 0, 0, 0],
                       [0, 0, -1, 1],
                       [0, 0, 0, 0],
                       [0, 0, -.5, .2]]
    exp_reg_weights = [1, 1, 0, 1]

    (cls_targets_out,
     cls_weights_out, reg_targets_out, reg_weights_out) = self.execute(
         graph_fn, [anchor_means, groundtruth_box_corners, groundtruth_labels])
    self.assertAllClose(cls_targets_out, exp_cls_targets)
    self.assertAllClose(cls_weights_out, exp_cls_weights)
    self.assertAllClose(reg_targets_out, exp_reg_targets)
    self.assertAllClose(reg_weights_out, exp_reg_weights)
    self.assertEqual(cls_targets_out.dtype, np.float32)
    self.assertEqual(cls_weights_out.dtype, np.float32)
    self.assertEqual(reg_targets_out.dtype, np.float32)
    self.assertEqual(reg_weights_out.dtype, np.float32)

  def test_assign_multiclass_with_groundtruth_weights(self):

    def graph_fn(anchor_means, groundtruth_box_corners, groundtruth_labels,
                 groundtruth_weights):
      similarity_calc = region_similarity_calculator.IouSimilarity()
      matcher = argmax_matcher.ArgMaxMatcher(matched_threshold=0.5,
                                             unmatched_threshold=0.5)
      box_coder = mean_stddev_box_coder.MeanStddevBoxCoder(stddev=0.1)
      unmatched_class_label = tf.constant([1, 0, 0, 0, 0, 0, 0], tf.float32)
      target_assigner = targetassigner.TargetAssigner(
          similarity_calc, matcher, box_coder)

      anchors_boxlist = box_list.BoxList(anchor_means)
      groundtruth_boxlist = box_list.BoxList(groundtruth_box_corners)
      result = target_assigner.assign(
          anchors_boxlist,
          groundtruth_boxlist,
          groundtruth_labels,
          unmatched_class_label=unmatched_class_label,
          groundtruth_weights=groundtruth_weights)
      (_, cls_weights, _, reg_weights, _) = result
      return (cls_weights, reg_weights)

    anchor_means = np.array([[0.0, 0.0, 0.5, 0.5],
                             [0.5, 0.5, 1.0, 0.8],
                             [0, 0.5, .5, 1.0],
                             [.75, 0, 1.0, .25]], dtype=np.float32)
    groundtruth_box_corners = np.array([[0.0, 0.0, 0.5, 0.5],
                                        [0.5, 0.5, 0.9, 0.9],
                                        [.75, 0, .95, .27]], dtype=np.float32)
    groundtruth_labels = np.array([[0, 1, 0, 0, 0, 0, 0],
                                   [0, 0, 0, 0, 0, 1, 0],
                                   [0, 0, 0, 1, 0, 0, 0]], dtype=np.float32)
    groundtruth_weights = np.array([0.3, 0., 0.5], dtype=np.float32)

    # background class gets weight of 1.
    exp_cls_weights = [[0.3, 0.3, 0.3, 0.3, 0.3, 0.3, 0.3],
                       [0, 0, 0, 0, 0, 0, 0],
                       [1, 1, 1, 1, 1, 1, 1],
                       [0.5, 0.5, 0.5, 0.5, 0.5, 0.5, 0.5]]
    exp_reg_weights = [0.3, 0., 0., 0.5]  # background class gets weight of 0.

    (cls_weights_out, reg_weights_out) = self.execute(graph_fn, [
        anchor_means, groundtruth_box_corners, groundtruth_labels,
        groundtruth_weights
    ])
    self.assertAllClose(cls_weights_out, exp_cls_weights)
    self.assertAllClose(reg_weights_out, exp_reg_weights)

  def test_assign_multidimensional_class_targets(self):

    def graph_fn(anchor_means, groundtruth_box_corners, groundtruth_labels):
      similarity_calc = region_similarity_calculator.IouSimilarity()
      matcher = argmax_matcher.ArgMaxMatcher(matched_threshold=0.5,
                                             unmatched_threshold=0.5)
      box_coder = mean_stddev_box_coder.MeanStddevBoxCoder(stddev=0.1)

      unmatched_class_label = tf.constant([[0, 0], [0, 0]], tf.float32)
      target_assigner = targetassigner.TargetAssigner(
          similarity_calc, matcher, box_coder)

      anchors_boxlist = box_list.BoxList(anchor_means)
      groundtruth_boxlist = box_list.BoxList(groundtruth_box_corners)
      result = target_assigner.assign(
          anchors_boxlist,
          groundtruth_boxlist,
          groundtruth_labels,
          unmatched_class_label=unmatched_class_label)
      (cls_targets, cls_weights, reg_targets, reg_weights, _) = result
      return (cls_targets, cls_weights, reg_targets, reg_weights)

    anchor_means = np.array([[0.0, 0.0, 0.5, 0.5],
                             [0.5, 0.5, 1.0, 0.8],
                             [0, 0.5, .5, 1.0],
                             [.75, 0, 1.0, .25]], dtype=np.float32)
    groundtruth_box_corners = np.array([[0.0, 0.0, 0.5, 0.5],
                                        [0.5, 0.5, 0.9, 0.9],
                                        [.75, 0, .95, .27]], dtype=np.float32)

    groundtruth_labels = np.array([[[0, 1], [1, 0]],
                                   [[1, 0], [0, 1]],
                                   [[0, 1], [1, .5]]], np.float32)

    exp_cls_targets = [[[0, 1], [1, 0]],
                       [[1, 0], [0, 1]],
                       [[0, 0], [0, 0]],
                       [[0, 1], [1, .5]]]
    exp_cls_weights = [[[1, 1], [1, 1]],
                       [[1, 1], [1, 1]],
                       [[1, 1], [1, 1]],
                       [[1, 1], [1, 1]]]
    exp_reg_targets = [[0, 0, 0, 0],
                       [0, 0, -1, 1],
                       [0, 0, 0, 0],
                       [0, 0, -.5, .2]]
    exp_reg_weights = [1, 1, 0, 1]
    (cls_targets_out,
     cls_weights_out, reg_targets_out, reg_weights_out) = self.execute(
         graph_fn, [anchor_means, groundtruth_box_corners, groundtruth_labels])
    self.assertAllClose(cls_targets_out, exp_cls_targets)
    self.assertAllClose(cls_weights_out, exp_cls_weights)
    self.assertAllClose(reg_targets_out, exp_reg_targets)
    self.assertAllClose(reg_weights_out, exp_reg_weights)
    self.assertEqual(cls_targets_out.dtype, np.float32)
    self.assertEqual(cls_weights_out.dtype, np.float32)
    self.assertEqual(reg_targets_out.dtype, np.float32)
    self.assertEqual(reg_weights_out.dtype, np.float32)

  def test_assign_empty_groundtruth(self):

    def graph_fn(anchor_means, groundtruth_box_corners, groundtruth_labels):
      similarity_calc = region_similarity_calculator.IouSimilarity()
      matcher = argmax_matcher.ArgMaxMatcher(matched_threshold=0.5,
                                             unmatched_threshold=0.5)
      box_coder = mean_stddev_box_coder.MeanStddevBoxCoder(stddev=0.1)
      unmatched_class_label = tf.constant([0, 0, 0], tf.float32)
      anchors_boxlist = box_list.BoxList(anchor_means)
      groundtruth_boxlist = box_list.BoxList(groundtruth_box_corners)
      target_assigner = targetassigner.TargetAssigner(
          similarity_calc, matcher, box_coder)
      result = target_assigner.assign(
          anchors_boxlist,
          groundtruth_boxlist,
          groundtruth_labels,
          unmatched_class_label=unmatched_class_label)
      (cls_targets, cls_weights, reg_targets, reg_weights, _) = result
      return (cls_targets, cls_weights, reg_targets, reg_weights)

    groundtruth_box_corners = np.zeros((0, 4), dtype=np.float32)
    groundtruth_labels = np.zeros((0, 3), dtype=np.float32)
    anchor_means = np.array([[0.0, 0.0, 0.5, 0.5],
                             [0.5, 0.5, 1.0, 0.8],
                             [0, 0.5, .5, 1.0],
                             [.75, 0, 1.0, .25]],
                            dtype=np.float32)
    exp_cls_targets = [[0, 0, 0],
                       [0, 0, 0],
                       [0, 0, 0],
                       [0, 0, 0]]
    exp_cls_weights = [[1, 1, 1],
                       [1, 1, 1],
                       [1, 1, 1],
                       [1, 1, 1]]
    exp_reg_targets = [[0, 0, 0, 0],
                       [0, 0, 0, 0],
                       [0, 0, 0, 0],
                       [0, 0, 0, 0]]
    exp_reg_weights = [0, 0, 0, 0]
    (cls_targets_out,
     cls_weights_out, reg_targets_out, reg_weights_out) = self.execute(
         graph_fn, [anchor_means, groundtruth_box_corners, groundtruth_labels])
    self.assertAllClose(cls_targets_out, exp_cls_targets)
    self.assertAllClose(cls_weights_out, exp_cls_weights)
    self.assertAllClose(reg_targets_out, exp_reg_targets)
    self.assertAllClose(reg_weights_out, exp_reg_weights)
    self.assertEqual(cls_targets_out.dtype, np.float32)
    self.assertEqual(cls_weights_out.dtype, np.float32)
    self.assertEqual(reg_targets_out.dtype, np.float32)
    self.assertEqual(reg_weights_out.dtype, np.float32)

  def test_raises_error_on_incompatible_groundtruth_boxes_and_labels(self):
    similarity_calc = region_similarity_calculator.NegSqDistSimilarity()
    matcher = argmax_matcher.ArgMaxMatcher(0.5)
    box_coder = mean_stddev_box_coder.MeanStddevBoxCoder()
    unmatched_class_label = tf.constant([1, 0, 0, 0, 0, 0, 0], tf.float32)
    target_assigner = targetassigner.TargetAssigner(
        similarity_calc, matcher, box_coder)

    prior_means = tf.constant([[0.0, 0.0, 0.5, 0.5],
                               [0.5, 0.5, 1.0, 0.8],
                               [0, 0.5, .5, 1.0],
                               [.75, 0, 1.0, .25]])
    priors = box_list.BoxList(prior_means)

    box_corners = [[0.0, 0.0, 0.5, 0.5],
                   [0.0, 0.0, 0.5, 0.8],
                   [0.5, 0.5, 0.9, 0.9],
                   [.75, 0, .95, .27]]
    boxes = box_list.BoxList(tf.constant(box_corners))

    groundtruth_labels = tf.constant([[0, 1, 0, 0, 0, 0, 0],
                                      [0, 0, 0, 0, 0, 1, 0],
                                      [0, 0, 0, 1, 0, 0, 0]], tf.float32)
    with self.assertRaisesRegexp(ValueError, 'Unequal shapes'):
      target_assigner.assign(
          priors,
          boxes,
          groundtruth_labels,
          unmatched_class_label=unmatched_class_label)

  def test_raises_error_on_invalid_groundtruth_labels(self):
    similarity_calc = region_similarity_calculator.NegSqDistSimilarity()
    matcher = argmax_matcher.ArgMaxMatcher(0.5)
    box_coder = mean_stddev_box_coder.MeanStddevBoxCoder(stddev=1.0)
    unmatched_class_label = tf.constant([[0, 0], [0, 0], [0, 0]], tf.float32)
    target_assigner = targetassigner.TargetAssigner(
        similarity_calc, matcher, box_coder)

    prior_means = tf.constant([[0.0, 0.0, 0.5, 0.5]])
    priors = box_list.BoxList(prior_means)

    box_corners = [[0.0, 0.0, 0.5, 0.5],
                   [0.5, 0.5, 0.9, 0.9],
                   [.75, 0, .95, .27]]
    boxes = box_list.BoxList(tf.constant(box_corners))
    groundtruth_labels = tf.constant([[[0, 1], [1, 0]]], tf.float32)

    with self.assertRaises(ValueError):
      target_assigner.assign(
          priors,
          boxes,
          groundtruth_labels,
          unmatched_class_label=unmatched_class_label)


class BatchTargetAssignerTest(test_case.TestCase):

  def _get_target_assigner(self):
    similarity_calc = region_similarity_calculator.IouSimilarity()
    matcher = argmax_matcher.ArgMaxMatcher(matched_threshold=0.5,
                                           unmatched_threshold=0.5)
    box_coder = mean_stddev_box_coder.MeanStddevBoxCoder(stddev=0.1)
    return targetassigner.TargetAssigner(similarity_calc, matcher, box_coder)

  def test_batch_assign_targets(self):

    def graph_fn(anchor_means, groundtruth_boxlist1, groundtruth_boxlist2):
      box_list1 = box_list.BoxList(groundtruth_boxlist1)
      box_list2 = box_list.BoxList(groundtruth_boxlist2)
      gt_box_batch = [box_list1, box_list2]
      gt_class_targets = [None, None]
      anchors_boxlist = box_list.BoxList(anchor_means)
      agnostic_target_assigner = self._get_target_assigner()
      (cls_targets, cls_weights, reg_targets, reg_weights,
       _) = targetassigner.batch_assign_targets(
           agnostic_target_assigner, anchors_boxlist, gt_box_batch,
           gt_class_targets)
      return (cls_targets, cls_weights, reg_targets, reg_weights)

    groundtruth_boxlist1 = np.array([[0., 0., 0.2, 0.2]], dtype=np.float32)
    groundtruth_boxlist2 = np.array([[0, 0.25123152, 1, 1],
                                     [0.015789, 0.0985, 0.55789, 0.3842]],
                                    dtype=np.float32)
    anchor_means = np.array([[0, 0, .25, .25],
                             [0, .25, 1, 1],
                             [0, .1, .5, .5],
                             [.75, .75, 1, 1]], dtype=np.float32)

    exp_cls_targets = [[[1], [0], [0], [0]],
                       [[0], [1], [1], [0]]]
    exp_cls_weights = [[[1], [1], [1], [1]],
                       [[1], [1], [1], [1]]]
    exp_reg_targets = [[[0, 0, -0.5, -0.5],
                        [0, 0, 0, 0],
                        [0, 0, 0, 0,],
                        [0, 0, 0, 0,],],
                       [[0, 0, 0, 0,],
                        [0, 0.01231521, 0, 0],
                        [0.15789001, -0.01500003, 0.57889998, -1.15799987],
                        [0, 0, 0, 0]]]
    exp_reg_weights = [[1, 0, 0, 0],
                       [0, 1, 1, 0]]

    (cls_targets_out,
     cls_weights_out, reg_targets_out, reg_weights_out) = self.execute(
         graph_fn, [anchor_means, groundtruth_boxlist1, groundtruth_boxlist2])
    self.assertAllClose(cls_targets_out, exp_cls_targets)
    self.assertAllClose(cls_weights_out, exp_cls_weights)
    self.assertAllClose(reg_targets_out, exp_reg_targets)
    self.assertAllClose(reg_weights_out, exp_reg_weights)

  def test_batch_assign_multiclass_targets(self):

    def graph_fn(anchor_means, groundtruth_boxlist1, groundtruth_boxlist2,
                 class_targets1, class_targets2):
      box_list1 = box_list.BoxList(groundtruth_boxlist1)
      box_list2 = box_list.BoxList(groundtruth_boxlist2)
      gt_box_batch = [box_list1, box_list2]
      gt_class_targets = [class_targets1, class_targets2]
      anchors_boxlist = box_list.BoxList(anchor_means)
      multiclass_target_assigner = self._get_target_assigner()
      num_classes = 3
      unmatched_class_label = tf.constant([1] + num_classes * [0], tf.float32)
      (cls_targets, cls_weights, reg_targets, reg_weights,
       _) = targetassigner.batch_assign_targets(
           multiclass_target_assigner, anchors_boxlist, gt_box_batch,
           gt_class_targets, unmatched_class_label)
      return (cls_targets, cls_weights, reg_targets, reg_weights)

    groundtruth_boxlist1 = np.array([[0., 0., 0.2, 0.2]], dtype=np.float32)
    groundtruth_boxlist2 = np.array([[0, 0.25123152, 1, 1],
                                     [0.015789, 0.0985, 0.55789, 0.3842]],
                                    dtype=np.float32)
    class_targets1 = np.array([[0, 1, 0, 0]], dtype=np.float32)
    class_targets2 = np.array([[0, 0, 0, 1],
                               [0, 0, 1, 0]], dtype=np.float32)

    anchor_means = np.array([[0, 0, .25, .25],
                             [0, .25, 1, 1],
                             [0, .1, .5, .5],
                             [.75, .75, 1, 1]], dtype=np.float32)
    exp_cls_targets = [[[0, 1, 0, 0],
                        [1, 0, 0, 0],
                        [1, 0, 0, 0],
                        [1, 0, 0, 0]],
                       [[1, 0, 0, 0],
                        [0, 0, 0, 1],
                        [0, 0, 1, 0],
                        [1, 0, 0, 0]]]
    exp_cls_weights = [[[1, 1, 1, 1],
                        [1, 1, 1, 1],
                        [1, 1, 1, 1],
                        [1, 1, 1, 1]],
                       [[1, 1, 1, 1],
                        [1, 1, 1, 1],
                        [1, 1, 1, 1],
                        [1, 1, 1, 1]]]
    exp_reg_targets = [[[0, 0, -0.5, -0.5],
                        [0, 0, 0, 0],
                        [0, 0, 0, 0,],
                        [0, 0, 0, 0,],],
                       [[0, 0, 0, 0,],
                        [0, 0.01231521, 0, 0],
                        [0.15789001, -0.01500003, 0.57889998, -1.15799987],
                        [0, 0, 0, 0]]]
    exp_reg_weights = [[1, 0, 0, 0],
                       [0, 1, 1, 0]]

    (cls_targets_out, cls_weights_out, reg_targets_out,
     reg_weights_out) = self.execute(graph_fn, [
         anchor_means, groundtruth_boxlist1, groundtruth_boxlist2,
         class_targets1, class_targets2
     ])
    self.assertAllClose(cls_targets_out, exp_cls_targets)
    self.assertAllClose(cls_weights_out, exp_cls_weights)
    self.assertAllClose(reg_targets_out, exp_reg_targets)
    self.assertAllClose(reg_weights_out, exp_reg_weights)

  def test_batch_assign_multiclass_targets_with_padded_groundtruth(self):

    def graph_fn(anchor_means, groundtruth_boxlist1, groundtruth_boxlist2,
                 class_targets1, class_targets2, groundtruth_weights1,
                 groundtruth_weights2):
      box_list1 = box_list.BoxList(groundtruth_boxlist1)
      box_list2 = box_list.BoxList(groundtruth_boxlist2)
      gt_box_batch = [box_list1, box_list2]
      gt_class_targets = [class_targets1, class_targets2]
      gt_weights = [groundtruth_weights1, groundtruth_weights2]
      anchors_boxlist = box_list.BoxList(anchor_means)
      multiclass_target_assigner = self._get_target_assigner()
      num_classes = 3
      unmatched_class_label = tf.constant([1] + num_classes * [0], tf.float32)
      (cls_targets, cls_weights, reg_targets, reg_weights,
       _) = targetassigner.batch_assign_targets(
           multiclass_target_assigner, anchors_boxlist, gt_box_batch,
           gt_class_targets, unmatched_class_label, gt_weights)
      return (cls_targets, cls_weights, reg_targets, reg_weights)

    groundtruth_boxlist1 = np.array([[0., 0., 0.2, 0.2],
                                     [0., 0., 0., 0.]], dtype=np.float32)
    groundtruth_weights1 = np.array([1, 0], dtype=np.float32)
    groundtruth_boxlist2 = np.array([[0, 0.25123152, 1, 1],
                                     [0.015789, 0.0985, 0.55789, 0.3842],
                                     [0, 0, 0, 0]],
                                    dtype=np.float32)
    groundtruth_weights2 = np.array([1, 1, 0], dtype=np.float32)
    class_targets1 = np.array([[0, 1, 0, 0], [0, 0, 0, 0]], dtype=np.float32)
    class_targets2 = np.array([[0, 0, 0, 1],
                               [0, 0, 1, 0],
                               [0, 0, 0, 0]], dtype=np.float32)

    anchor_means = np.array([[0, 0, .25, .25],
                             [0, .25, 1, 1],
                             [0, .1, .5, .5],
                             [.75, .75, 1, 1]], dtype=np.float32)

    exp_cls_targets = [[[0, 1, 0, 0],
                        [1, 0, 0, 0],
                        [1, 0, 0, 0],
                        [1, 0, 0, 0]],
                       [[1, 0, 0, 0],
                        [0, 0, 0, 1],
                        [0, 0, 1, 0],
                        [1, 0, 0, 0]]]
    exp_cls_weights = [[[1, 1, 1, 1],
                        [1, 1, 1, 1],
                        [1, 1, 1, 1],
                        [1, 1, 1, 1]],
                       [[1, 1, 1, 1],
                        [1, 1, 1, 1],
                        [1, 1, 1, 1],
                        [1, 1, 1, 1]]]
    exp_reg_targets = [[[0, 0, -0.5, -0.5],
                        [0, 0, 0, 0],
                        [0, 0, 0, 0,],
                        [0, 0, 0, 0,],],
                       [[0, 0, 0, 0,],
                        [0, 0.01231521, 0, 0],
                        [0.15789001, -0.01500003, 0.57889998, -1.15799987],
                        [0, 0, 0, 0]]]
    exp_reg_weights = [[1, 0, 0, 0],
                       [0, 1, 1, 0]]

    (cls_targets_out, cls_weights_out, reg_targets_out,
     reg_weights_out) = self.execute(graph_fn, [
         anchor_means, groundtruth_boxlist1, groundtruth_boxlist2,
         class_targets1, class_targets2, groundtruth_weights1,
         groundtruth_weights2
     ])
    self.assertAllClose(cls_targets_out, exp_cls_targets)
    self.assertAllClose(cls_weights_out, exp_cls_weights)
    self.assertAllClose(reg_targets_out, exp_reg_targets)
    self.assertAllClose(reg_weights_out, exp_reg_weights)

  def test_batch_assign_multidimensional_targets(self):

    def graph_fn(anchor_means, groundtruth_boxlist1, groundtruth_boxlist2,
                 class_targets1, class_targets2):
      box_list1 = box_list.BoxList(groundtruth_boxlist1)
      box_list2 = box_list.BoxList(groundtruth_boxlist2)
      gt_box_batch = [box_list1, box_list2]
      gt_class_targets = [class_targets1, class_targets2]
      anchors_boxlist = box_list.BoxList(anchor_means)
      multiclass_target_assigner = self._get_target_assigner()
      target_dimensions = (2, 3)
      unmatched_class_label = tf.constant(np.zeros(target_dimensions),
                                          tf.float32)
      (cls_targets, cls_weights, reg_targets, reg_weights,
       _) = targetassigner.batch_assign_targets(
           multiclass_target_assigner, anchors_boxlist, gt_box_batch,
           gt_class_targets, unmatched_class_label)
      return (cls_targets, cls_weights, reg_targets, reg_weights)

    groundtruth_boxlist1 = np.array([[0., 0., 0.2, 0.2]], dtype=np.float32)
    groundtruth_boxlist2 = np.array([[0, 0.25123152, 1, 1],
                                     [0.015789, 0.0985, 0.55789, 0.3842]],
                                    dtype=np.float32)
    class_targets1 = np.array([[[0, 1, 1],
                                [1, 1, 0]]], dtype=np.float32)
    class_targets2 = np.array([[[0, 1, 1],
                                [1, 1, 0]],
                               [[0, 0, 1],
                                [0, 0, 1]]], dtype=np.float32)

    anchor_means = np.array([[0, 0, .25, .25],
                             [0, .25, 1, 1],
                             [0, .1, .5, .5],
                             [.75, .75, 1, 1]], dtype=np.float32)

    exp_cls_targets = [[[[0., 1., 1.],
                         [1., 1., 0.]],
                        [[0., 0., 0.],
                         [0., 0., 0.]],
                        [[0., 0., 0.],
                         [0., 0., 0.]],
                        [[0., 0., 0.],
                         [0., 0., 0.]]],
                       [[[0., 0., 0.],
                         [0., 0., 0.]],
                        [[0., 1., 1.],
                         [1., 1., 0.]],
                        [[0., 0., 1.],
                         [0., 0., 1.]],
                        [[0., 0., 0.],
                         [0., 0., 0.]]]]
    exp_cls_weights = [[[[1., 1., 1.],
                         [1., 1., 1.]],
                        [[1., 1., 1.],
                         [1., 1., 1.]],
                        [[1., 1., 1.],
                         [1., 1., 1.]],
                        [[1., 1., 1.],
                         [1., 1., 1.]]],
                       [[[1., 1., 1.],
                         [1., 1., 1.]],
                        [[1., 1., 1.],
                         [1., 1., 1.]],
                        [[1., 1., 1.],
                         [1., 1., 1.]],
                        [[1., 1., 1.],
                         [1., 1., 1.]]]]
    exp_reg_targets = [[[0, 0, -0.5, -0.5],
                        [0, 0, 0, 0],
                        [0, 0, 0, 0,],
                        [0, 0, 0, 0,],],
                       [[0, 0, 0, 0,],
                        [0, 0.01231521, 0, 0],
                        [0.15789001, -0.01500003, 0.57889998, -1.15799987],
                        [0, 0, 0, 0]]]
    exp_reg_weights = [[1, 0, 0, 0],
                       [0, 1, 1, 0]]

    (cls_targets_out, cls_weights_out, reg_targets_out,
     reg_weights_out) = self.execute(graph_fn, [
         anchor_means, groundtruth_boxlist1, groundtruth_boxlist2,
         class_targets1, class_targets2
     ])
    self.assertAllClose(cls_targets_out, exp_cls_targets)
    self.assertAllClose(cls_weights_out, exp_cls_weights)
    self.assertAllClose(reg_targets_out, exp_reg_targets)
    self.assertAllClose(reg_weights_out, exp_reg_weights)

  def test_batch_assign_empty_groundtruth(self):

    def graph_fn(anchor_means, groundtruth_box_corners, gt_class_targets):
      groundtruth_boxlist = box_list.BoxList(groundtruth_box_corners)
      gt_box_batch = [groundtruth_boxlist]
      gt_class_targets_batch = [gt_class_targets]
      anchors_boxlist = box_list.BoxList(anchor_means)

      multiclass_target_assigner = self._get_target_assigner()
      num_classes = 3
      unmatched_class_label = tf.constant([1] + num_classes * [0], tf.float32)
      (cls_targets, cls_weights, reg_targets, reg_weights,
       _) = targetassigner.batch_assign_targets(
           multiclass_target_assigner, anchors_boxlist,
           gt_box_batch, gt_class_targets_batch, unmatched_class_label)
      return (cls_targets, cls_weights, reg_targets, reg_weights)

    groundtruth_box_corners = np.zeros((0, 4), dtype=np.float32)
    anchor_means = np.array([[0, 0, .25, .25],
                             [0, .25, 1, 1]], dtype=np.float32)
    exp_cls_targets = [[[1, 0, 0, 0],
                        [1, 0, 0, 0]]]
    exp_cls_weights = [[[1, 1, 1, 1],
                        [1, 1, 1, 1]]]
    exp_reg_targets = [[[0, 0, 0, 0],
                        [0, 0, 0, 0]]]
    exp_reg_weights = [[0, 0]]
    num_classes = 3
    pad = 1
    gt_class_targets = np.zeros((0, num_classes + pad), dtype=np.float32)

    (cls_targets_out,
     cls_weights_out, reg_targets_out, reg_weights_out) = self.execute(
         graph_fn, [anchor_means, groundtruth_box_corners, gt_class_targets])
    self.assertAllClose(cls_targets_out, exp_cls_targets)
    self.assertAllClose(cls_weights_out, exp_cls_weights)
    self.assertAllClose(reg_targets_out, exp_reg_targets)
    self.assertAllClose(reg_weights_out, exp_reg_weights)


class BatchGetTargetsTest(test_case.TestCase):

  def test_scalar_targets(self):
    batch_match = np.array([[1, 0, 1],
                            [-2, -1, 1]], dtype=np.int32)
    groundtruth_tensors_list = np.array([[11, 12], [13, 14]], dtype=np.int32)
    groundtruth_weights_list = np.array([[1.0, 1.0], [1.0, 0.5]],
                                        dtype=np.float32)
    unmatched_value = np.array(99, dtype=np.int32)
    unmatched_weight = np.array(0.0, dtype=np.float32)

    def graph_fn(batch_match, groundtruth_tensors_list,
                 groundtruth_weights_list, unmatched_value, unmatched_weight):
      targets, weights = targetassigner.batch_get_targets(
          batch_match, tf.unstack(groundtruth_tensors_list),
          tf.unstack(groundtruth_weights_list),
          unmatched_value, unmatched_weight)
      return (targets, weights)

    (targets_np, weights_np) = self.execute(graph_fn, [
        batch_match, groundtruth_tensors_list, groundtruth_weights_list,
        unmatched_value, unmatched_weight
    ])
    self.assertAllEqual([[12, 11, 12],
                         [99, 99, 14]], targets_np)
    self.assertAllClose([[1.0, 1.0, 1.0],
                         [0.0, 0.0, 0.5]], weights_np)

  def test_1d_targets(self):
    batch_match = np.array([[1, 0, 1],
                            [-2, -1, 1]], dtype=np.int32)
    groundtruth_tensors_list = np.array([[[11, 12], [12, 13]],
                                         [[13, 14], [14, 15]]],
                                        dtype=np.float32)
    groundtruth_weights_list = np.array([[1.0, 1.0], [1.0, 0.5]],
                                        dtype=np.float32)
    unmatched_value = np.array([99, 99], dtype=np.float32)
    unmatched_weight = np.array(0.0, dtype=np.float32)

    def graph_fn(batch_match, groundtruth_tensors_list,
                 groundtruth_weights_list, unmatched_value, unmatched_weight):
      targets, weights = targetassigner.batch_get_targets(
          batch_match, tf.unstack(groundtruth_tensors_list),
          tf.unstack(groundtruth_weights_list),
          unmatched_value, unmatched_weight)
      return (targets, weights)

    (targets_np, weights_np) = self.execute(graph_fn, [
        batch_match, groundtruth_tensors_list, groundtruth_weights_list,
        unmatched_value, unmatched_weight
    ])
    self.assertAllClose([[[12, 13], [11, 12], [12, 13]],
                         [[99, 99], [99, 99], [14, 15]]], targets_np)
    self.assertAllClose([[1.0, 1.0, 1.0],
                         [0.0, 0.0, 0.5]], weights_np)


class BatchTargetAssignConfidencesTest(test_case.TestCase):

  def _get_target_assigner(self):
    similarity_calc = region_similarity_calculator.IouSimilarity()
    matcher = argmax_matcher.ArgMaxMatcher(matched_threshold=0.5,
                                           unmatched_threshold=0.5)
    box_coder = mean_stddev_box_coder.MeanStddevBoxCoder(stddev=0.1)
    return targetassigner.TargetAssigner(similarity_calc, matcher, box_coder)

  def test_batch_assign_empty_groundtruth(self):

    def graph_fn(anchor_means, groundtruth_box_corners, gt_class_confidences):
      groundtruth_boxlist = box_list.BoxList(groundtruth_box_corners)
      gt_box_batch = [groundtruth_boxlist]
      gt_class_confidences_batch = [gt_class_confidences]
      anchors_boxlist = box_list.BoxList(anchor_means)

      num_classes = 3
      implicit_class_weight = 0.5
      unmatched_class_label = tf.constant([1] + num_classes * [0], tf.float32)
      multiclass_target_assigner = self._get_target_assigner()
      (cls_targets, cls_weights, reg_targets, reg_weights,
       _) = targetassigner.batch_assign_confidences(
           multiclass_target_assigner,
           anchors_boxlist,
           gt_box_batch,
           gt_class_confidences_batch,
           unmatched_class_label=unmatched_class_label,
           include_background_class=True,
           implicit_class_weight=implicit_class_weight)
      return (cls_targets, cls_weights, reg_targets, reg_weights)

    groundtruth_box_corners = np.zeros((0, 4), dtype=np.float32)
    anchor_means = np.array([[0, 0, .25, .25],
                             [0, .25, 1, 1]], dtype=np.float32)
    num_classes = 3
    pad = 1
    gt_class_confidences = np.zeros((0, num_classes + pad), dtype=np.float32)

    exp_cls_targets = [[[1, 0, 0, 0],
                        [1, 0, 0, 0]]]
    exp_cls_weights = [[[0.5, 0.5, 0.5, 0.5],
                        [0.5, 0.5, 0.5, 0.5]]]
    exp_reg_targets = [[[0, 0, 0, 0],
                        [0, 0, 0, 0]]]
    exp_reg_weights = [[0, 0]]

    (cls_targets_out,
     cls_weights_out, reg_targets_out, reg_weights_out) = self.execute(
         graph_fn,
         [anchor_means, groundtruth_box_corners, gt_class_confidences])
    self.assertAllClose(cls_targets_out, exp_cls_targets)
    self.assertAllClose(cls_weights_out, exp_cls_weights)
    self.assertAllClose(reg_targets_out, exp_reg_targets)
    self.assertAllClose(reg_weights_out, exp_reg_weights)

  def test_batch_assign_confidences_agnostic(self):

    def graph_fn(anchor_means, groundtruth_boxlist1, groundtruth_boxlist2):
      box_list1 = box_list.BoxList(groundtruth_boxlist1)
      box_list2 = box_list.BoxList(groundtruth_boxlist2)
      gt_box_batch = [box_list1, box_list2]
      gt_class_confidences_batch = [None, None]
      anchors_boxlist = box_list.BoxList(anchor_means)
      agnostic_target_assigner = self._get_target_assigner()
      implicit_class_weight = 0.5
      (cls_targets, cls_weights, reg_targets, reg_weights,
       _) = targetassigner.batch_assign_confidences(
           agnostic_target_assigner,
           anchors_boxlist,
           gt_box_batch,
           gt_class_confidences_batch,
           include_background_class=False,
           implicit_class_weight=implicit_class_weight)
      return (cls_targets, cls_weights, reg_targets, reg_weights)

    groundtruth_boxlist1 = np.array([[0., 0., 0.2, 0.2]], dtype=np.float32)
    groundtruth_boxlist2 = np.array([[0, 0.25123152, 1, 1],
                                     [0.015789, 0.0985, 0.55789, 0.3842]],
                                    dtype=np.float32)
    anchor_means = np.array([[0, 0, .25, .25],
                             [0, .25, 1, 1],
                             [0, .1, .5, .5],
                             [.75, .75, 1, 1]], dtype=np.float32)

    exp_cls_targets = [[[1], [0], [0], [0]],
                       [[0], [1], [1], [0]]]
    exp_cls_weights = [[[1], [0.5], [0.5], [0.5]],
                       [[0.5], [1], [1], [0.5]]]
    exp_reg_targets = [[[0, 0, -0.5, -0.5],
                        [0, 0, 0, 0],
                        [0, 0, 0, 0,],
                        [0, 0, 0, 0,],],
                       [[0, 0, 0, 0,],
                        [0, 0.01231521, 0, 0],
                        [0.15789001, -0.01500003, 0.57889998, -1.15799987],
                        [0, 0, 0, 0]]]
    exp_reg_weights = [[1, 0, 0, 0],
                       [0, 1, 1, 0]]

    (cls_targets_out,
     cls_weights_out, reg_targets_out, reg_weights_out) = self.execute(
         graph_fn, [anchor_means, groundtruth_boxlist1, groundtruth_boxlist2])
    self.assertAllClose(cls_targets_out, exp_cls_targets)
    self.assertAllClose(cls_weights_out, exp_cls_weights)
    self.assertAllClose(reg_targets_out, exp_reg_targets)
    self.assertAllClose(reg_weights_out, exp_reg_weights)

  def test_batch_assign_confidences_multiclass(self):

    def graph_fn(anchor_means, groundtruth_boxlist1, groundtruth_boxlist2,
                 class_targets1, class_targets2):
      box_list1 = box_list.BoxList(groundtruth_boxlist1)
      box_list2 = box_list.BoxList(groundtruth_boxlist2)
      gt_box_batch = [box_list1, box_list2]
      gt_class_confidences_batch = [class_targets1, class_targets2]
      anchors_boxlist = box_list.BoxList(anchor_means)
      multiclass_target_assigner = self._get_target_assigner()
      num_classes = 3
      implicit_class_weight = 0.5
      unmatched_class_label = tf.constant([1] + num_classes * [0], tf.float32)
      (cls_targets, cls_weights, reg_targets, reg_weights,
       _) = targetassigner.batch_assign_confidences(
           multiclass_target_assigner,
           anchors_boxlist,
           gt_box_batch,
           gt_class_confidences_batch,
           unmatched_class_label=unmatched_class_label,
           include_background_class=True,
           implicit_class_weight=implicit_class_weight)
      return (cls_targets, cls_weights, reg_targets, reg_weights)

    groundtruth_boxlist1 = np.array([[0., 0., 0.2, 0.2]], dtype=np.float32)
    groundtruth_boxlist2 = np.array([[0, 0.25123152, 1, 1],
                                     [0.015789, 0.0985, 0.55789, 0.3842]],
                                    dtype=np.float32)
    class_targets1 = np.array([[0, 1, 0, 0]], dtype=np.float32)
    class_targets2 = np.array([[0, 0, 0, 1],
                               [0, 0, -1, 0]], dtype=np.float32)

    anchor_means = np.array([[0, 0, .25, .25],
                             [0, .25, 1, 1],
                             [0, .1, .5, .5],
                             [.75, .75, 1, 1]], dtype=np.float32)
    exp_cls_targets = [[[0, 1, 0, 0],
                        [1, 0, 0, 0],
                        [1, 0, 0, 0],
                        [1, 0, 0, 0]],
                       [[1, 0, 0, 0],
                        [0, 0, 0, 1],
                        [1, 0, 0, 0],
                        [1, 0, 0, 0]]]
    exp_cls_weights = [[[1, 1, 0.5, 0.5],
                        [0.5, 0.5, 0.5, 0.5],
                        [0.5, 0.5, 0.5, 0.5],
                        [0.5, 0.5, 0.5, 0.5]],
                       [[0.5, 0.5, 0.5, 0.5],
                        [1, 0.5, 0.5, 1],
                        [0.5, 0.5, 1, 0.5],
                        [0.5, 0.5, 0.5, 0.5]]]
    exp_reg_targets = [[[0, 0, -0.5, -0.5],
                        [0, 0, 0, 0],
                        [0, 0, 0, 0,],
                        [0, 0, 0, 0,],],
                       [[0, 0, 0, 0,],
                        [0, 0.01231521, 0, 0],
                        [0, 0, 0, 0],
                        [0, 0, 0, 0]]]
    exp_reg_weights = [[1, 0, 0, 0],
                       [0, 1, 0, 0]]

    (cls_targets_out, cls_weights_out, reg_targets_out,
     reg_weights_out) = self.execute(graph_fn, [
         anchor_means, groundtruth_boxlist1, groundtruth_boxlist2,
         class_targets1, class_targets2
     ])
    self.assertAllClose(cls_targets_out, exp_cls_targets)
    self.assertAllClose(cls_weights_out, exp_cls_weights)
    self.assertAllClose(reg_targets_out, exp_reg_targets)
    self.assertAllClose(reg_weights_out, exp_reg_weights)

  def test_batch_assign_confidences_multiclass_with_padded_groundtruth(self):

    def graph_fn(anchor_means, groundtruth_boxlist1, groundtruth_boxlist2,
                 class_targets1, class_targets2, groundtruth_weights1,
                 groundtruth_weights2):
      box_list1 = box_list.BoxList(groundtruth_boxlist1)
      box_list2 = box_list.BoxList(groundtruth_boxlist2)
      gt_box_batch = [box_list1, box_list2]
      gt_class_confidences_batch = [class_targets1, class_targets2]
      gt_weights = [groundtruth_weights1, groundtruth_weights2]
      anchors_boxlist = box_list.BoxList(anchor_means)
      multiclass_target_assigner = self._get_target_assigner()
      num_classes = 3
      unmatched_class_label = tf.constant([1] + num_classes * [0], tf.float32)
      implicit_class_weight = 0.5
      (cls_targets, cls_weights, reg_targets, reg_weights,
       _) = targetassigner.batch_assign_confidences(
           multiclass_target_assigner,
           anchors_boxlist,
           gt_box_batch,
           gt_class_confidences_batch,
           gt_weights,
           unmatched_class_label=unmatched_class_label,
           include_background_class=True,
           implicit_class_weight=implicit_class_weight)

      return (cls_targets, cls_weights, reg_targets, reg_weights)

    groundtruth_boxlist1 = np.array([[0., 0., 0.2, 0.2],
                                     [0., 0., 0., 0.]], dtype=np.float32)
    groundtruth_weights1 = np.array([1, 0], dtype=np.float32)
    groundtruth_boxlist2 = np.array([[0, 0.25123152, 1, 1],
                                     [0.015789, 0.0985, 0.55789, 0.3842],
                                     [0, 0, 0, 0]],
                                    dtype=np.float32)
    groundtruth_weights2 = np.array([1, 1, 0], dtype=np.float32)
    class_targets1 = np.array([[0, 1, 0, 0], [0, 0, 0, 0]], dtype=np.float32)
    class_targets2 = np.array([[0, 0, 0, 1],
                               [0, 0, -1, 0],
                               [0, 0, 0, 0]], dtype=np.float32)
    anchor_means = np.array([[0, 0, .25, .25],
                             [0, .25, 1, 1],
                             [0, .1, .5, .5],
                             [.75, .75, 1, 1]], dtype=np.float32)

    exp_cls_targets = [[[0, 1, 0, 0],
                        [1, 0, 0, 0],
                        [1, 0, 0, 0],
                        [1, 0, 0, 0]],
                       [[1, 0, 0, 0],
                        [0, 0, 0, 1],
                        [1, 0, 0, 0],
                        [1, 0, 0, 0]]]
    exp_cls_weights = [[[1, 1, 0.5, 0.5],
                        [0.5, 0.5, 0.5, 0.5],
                        [0.5, 0.5, 0.5, 0.5],
                        [0.5, 0.5, 0.5, 0.5]],
                       [[0.5, 0.5, 0.5, 0.5],
                        [1, 0.5, 0.5, 1],
                        [0.5, 0.5, 1, 0.5],
                        [0.5, 0.5, 0.5, 0.5]]]
    exp_reg_targets = [[[0, 0, -0.5, -0.5],
                        [0, 0, 0, 0],
                        [0, 0, 0, 0,],
                        [0, 0, 0, 0,],],
                       [[0, 0, 0, 0,],
                        [0, 0.01231521, 0, 0],
                        [0, 0, 0, 0],
                        [0, 0, 0, 0]]]
    exp_reg_weights = [[1, 0, 0, 0],
                       [0, 1, 0, 0]]

    (cls_targets_out, cls_weights_out, reg_targets_out,
     reg_weights_out) = self.execute(graph_fn, [
         anchor_means, groundtruth_boxlist1, groundtruth_boxlist2,
         class_targets1, class_targets2, groundtruth_weights1,
         groundtruth_weights2
     ])
    self.assertAllClose(cls_targets_out, exp_cls_targets)
    self.assertAllClose(cls_weights_out, exp_cls_weights)
    self.assertAllClose(reg_targets_out, exp_reg_targets)
    self.assertAllClose(reg_weights_out, exp_reg_weights)

  def test_batch_assign_confidences_multidimensional(self):

    def graph_fn(anchor_means, groundtruth_boxlist1, groundtruth_boxlist2,
                 class_targets1, class_targets2):
      box_list1 = box_list.BoxList(groundtruth_boxlist1)
      box_list2 = box_list.BoxList(groundtruth_boxlist2)
      gt_box_batch = [box_list1, box_list2]
      gt_class_confidences_batch = [class_targets1, class_targets2]
      anchors_boxlist = box_list.BoxList(anchor_means)
      multiclass_target_assigner = self._get_target_assigner()
      target_dimensions = (2, 3)
      unmatched_class_label = tf.constant(np.zeros(target_dimensions),
                                          tf.float32)
      implicit_class_weight = 0.5
      (cls_targets, cls_weights, reg_targets, reg_weights,
       _) = targetassigner.batch_assign_confidences(
           multiclass_target_assigner,
           anchors_boxlist,
           gt_box_batch,
           gt_class_confidences_batch,
           unmatched_class_label=unmatched_class_label,
           include_background_class=True,
           implicit_class_weight=implicit_class_weight)
      return (cls_targets, cls_weights, reg_targets, reg_weights)

    groundtruth_boxlist1 = np.array([[0., 0., 0.2, 0.2]], dtype=np.float32)
    groundtruth_boxlist2 = np.array([[0, 0.25123152, 1, 1],
                                     [0.015789, 0.0985, 0.55789, 0.3842]],
                                    dtype=np.float32)
    class_targets1 = np.array([[0, 1, 0, 0]], dtype=np.float32)
    class_targets2 = np.array([[0, 0, 0, 1],
                               [0, 0, 1, 0]], dtype=np.float32)
    class_targets1 = np.array([[[0, 1, 1],
                                [1, 1, 0]]], dtype=np.float32)
    class_targets2 = np.array([[[0, 1, 1],
                                [1, 1, 0]],
                               [[0, 0, 1],
                                [0, 0, 1]]], dtype=np.float32)

    anchor_means = np.array([[0, 0, .25, .25],
                             [0, .25, 1, 1],
                             [0, .1, .5, .5],
                             [.75, .75, 1, 1]], dtype=np.float32)

    with self.assertRaises(ValueError):
      _, _, _, _ = self.execute(graph_fn, [
          anchor_means, groundtruth_boxlist1, groundtruth_boxlist2,
          class_targets1, class_targets2
      ])


class CreateTargetAssignerTest(test_case.TestCase):

  def test_create_target_assigner(self):
    """Tests that named constructor gives working target assigners.

    TODO(rathodv): Make this test more general.
    """
    corners = [[0.0, 0.0, 1.0, 1.0]]
    groundtruth = box_list.BoxList(tf.constant(corners))

    priors = box_list.BoxList(tf.constant(corners))
    if tf_version.is_tf1():
      multibox_ta = (targetassigner
                     .create_target_assigner('Multibox', stage='proposal'))
      multibox_ta.assign(priors, groundtruth)
    # No tests on output, as that may vary arbitrarily as new target assigners
    # are added. As long as it is constructed correctly and runs without errors,
    # tests on the individual assigners cover correctness of the assignments.

    anchors = box_list.BoxList(tf.constant(corners))
    faster_rcnn_proposals_ta = (targetassigner
                                .create_target_assigner('FasterRCNN',
                                                        stage='proposal'))
    faster_rcnn_proposals_ta.assign(anchors, groundtruth)

    fast_rcnn_ta = (targetassigner
                    .create_target_assigner('FastRCNN'))
    fast_rcnn_ta.assign(anchors, groundtruth)

    faster_rcnn_detection_ta = (targetassigner
                                .create_target_assigner('FasterRCNN',
                                                        stage='detection'))
    faster_rcnn_detection_ta.assign(anchors, groundtruth)

    with self.assertRaises(ValueError):
      targetassigner.create_target_assigner('InvalidDetector',
                                            stage='invalid_stage')


def _array_argmax(array):
  return np.unravel_index(np.argmax(array), array.shape)


class CenterNetCenterHeatmapTargetAssignerTest(test_case.TestCase):

  def setUp(self):
    super(CenterNetCenterHeatmapTargetAssignerTest, self).setUp()

    self._box_center = [0.0, 0.0, 1.0, 1.0]
    self._box_center_small = [0.25, 0.25, 0.75, 0.75]
    self._box_lower_left = [0.5, 0.0, 1.0, 0.5]
    self._box_center_offset = [0.1, 0.05, 1.0, 1.0]
    self._box_odd_coordinates = [0.1625, 0.2125, 0.5625, 0.9625]

  def test_center_location(self):
    """Test that the centers are at the correct location."""
    def graph_fn():
      box_batch = [tf.constant([self._box_center, self._box_lower_left])]
      classes = [
          tf.one_hot([0, 1], depth=4),
      ]
      assigner = targetassigner.CenterNetCenterHeatmapTargetAssigner(4)
      targets = assigner.assign_center_targets_from_boxes(80, 80, box_batch,
                                                          classes)
      return targets
    targets = self.execute(graph_fn, [])
    self.assertEqual((10, 10), _array_argmax(targets[0, :, :, 0]))
    self.assertAlmostEqual(1.0, targets[0, 10, 10, 0])
    self.assertEqual((15, 5), _array_argmax(targets[0, :, :, 1]))
    self.assertAlmostEqual(1.0, targets[0, 15, 5, 1])

  def test_center_batch_shape(self):
    """Test that the shape of the target for a batch is correct."""
    def graph_fn():
      box_batch = [
          tf.constant([self._box_center, self._box_lower_left]),
          tf.constant([self._box_center]),
          tf.constant([self._box_center_small]),
      ]
      classes = [
          tf.one_hot([0, 1], depth=4),
          tf.one_hot([2], depth=4),
          tf.one_hot([3], depth=4),
      ]
      assigner = targetassigner.CenterNetCenterHeatmapTargetAssigner(4)
      targets = assigner.assign_center_targets_from_boxes(80, 80, box_batch,
                                                          classes)
      return targets
    targets = self.execute(graph_fn, [])
    self.assertEqual((3, 20, 20, 4), targets.shape)

  def test_center_overlap_maximum(self):
    """Test that when boxes overlap we, are computing the maximum."""
    def graph_fn():
      box_batch = [
          tf.constant([
              self._box_center, self._box_center_offset, self._box_center,
              self._box_center_offset
          ])
      ]
      classes = [
          tf.one_hot([0, 0, 1, 2], depth=4),
      ]

      assigner = targetassigner.CenterNetCenterHeatmapTargetAssigner(4)
      targets = assigner.assign_center_targets_from_boxes(80, 80, box_batch,
                                                          classes)
      return targets
    targets = self.execute(graph_fn, [])
    class0_targets = targets[0, :, :, 0]
    class1_targets = targets[0, :, :, 1]
    class2_targets = targets[0, :, :, 2]
    np.testing.assert_allclose(class0_targets,
                               np.maximum(class1_targets, class2_targets))

  def test_size_blur(self):
    """Test that the heatmap of a larger box is more blurred."""
    def graph_fn():
      box_batch = [tf.constant([self._box_center, self._box_center_small])]

      classes = [
          tf.one_hot([0, 1], depth=4),
      ]
      assigner = targetassigner.CenterNetCenterHeatmapTargetAssigner(4)
      targets = assigner.assign_center_targets_from_boxes(80, 80, box_batch,
                                                          classes)
      return targets
    targets = self.execute(graph_fn, [])
    self.assertGreater(
        np.count_nonzero(targets[:, :, :, 0]),
        np.count_nonzero(targets[:, :, :, 1]))

  def test_weights(self):
    """Test that the weights correctly ignore ground truth."""
    def graph1_fn():
      box_batch = [
          tf.constant([self._box_center, self._box_lower_left]),
          tf.constant([self._box_center]),
          tf.constant([self._box_center_small]),
      ]
      classes = [
          tf.one_hot([0, 1], depth=4),
          tf.one_hot([2], depth=4),
          tf.one_hot([3], depth=4),
      ]
      assigner = targetassigner.CenterNetCenterHeatmapTargetAssigner(4)
      targets = assigner.assign_center_targets_from_boxes(80, 80, box_batch,
                                                          classes)
      return targets

    targets = self.execute(graph1_fn, [])
    self.assertAlmostEqual(1.0, targets[0, :, :, 0].max())
    self.assertAlmostEqual(1.0, targets[0, :, :, 1].max())
    self.assertAlmostEqual(1.0, targets[1, :, :, 2].max())
    self.assertAlmostEqual(1.0, targets[2, :, :, 3].max())
    self.assertAlmostEqual(0.0, targets[0, :, :, [2, 3]].max())
    self.assertAlmostEqual(0.0, targets[1, :, :, [0, 1, 3]].max())
    self.assertAlmostEqual(0.0, targets[2, :, :, :3].max())

    def graph2_fn():
      weights = [
          tf.constant([0., 1.]),
          tf.constant([1.]),
          tf.constant([1.]),
      ]
      box_batch = [
          tf.constant([self._box_center, self._box_lower_left]),
          tf.constant([self._box_center]),
          tf.constant([self._box_center_small]),
      ]
      classes = [
          tf.one_hot([0, 1], depth=4),
          tf.one_hot([2], depth=4),
          tf.one_hot([3], depth=4),
      ]
      assigner = targetassigner.CenterNetCenterHeatmapTargetAssigner(4)
      targets = assigner.assign_center_targets_from_boxes(80, 80, box_batch,
                                                          classes,
                                                          weights)
      return targets
    targets = self.execute(graph2_fn, [])
    self.assertAlmostEqual(1.0, targets[0, :, :, 1].max())
    self.assertAlmostEqual(1.0, targets[1, :, :, 2].max())
    self.assertAlmostEqual(1.0, targets[2, :, :, 3].max())
    self.assertAlmostEqual(0.0, targets[0, :, :, [0, 2, 3]].max())
    self.assertAlmostEqual(0.0, targets[1, :, :, [0, 1, 3]].max())
    self.assertAlmostEqual(0.0, targets[2, :, :, :3].max())

  def test_low_overlap(self):
    def graph1_fn():
      box_batch = [tf.constant([self._box_center])]
      classes = [
          tf.one_hot([0], depth=2),
      ]
      assigner = targetassigner.CenterNetCenterHeatmapTargetAssigner(
          4, min_overlap=0.1)
      targets_low_overlap = assigner.assign_center_targets_from_boxes(
          80, 80, box_batch, classes)
      return targets_low_overlap
    targets_low_overlap = self.execute(graph1_fn, [])
    self.assertLess(1, np.count_nonzero(targets_low_overlap))

    def graph2_fn():
      box_batch = [tf.constant([self._box_center])]
      classes = [
          tf.one_hot([0], depth=2),
      ]
      assigner = targetassigner.CenterNetCenterHeatmapTargetAssigner(
          4, min_overlap=0.6)
      targets_medium_overlap = assigner.assign_center_targets_from_boxes(
          80, 80, box_batch, classes)
      return targets_medium_overlap
    targets_medium_overlap = self.execute(graph2_fn, [])
    self.assertLess(1, np.count_nonzero(targets_medium_overlap))

    def graph3_fn():
      box_batch = [tf.constant([self._box_center])]
      classes = [
          tf.one_hot([0], depth=2),
      ]
      assigner = targetassigner.CenterNetCenterHeatmapTargetAssigner(
          4, min_overlap=0.99)
      targets_high_overlap = assigner.assign_center_targets_from_boxes(
          80, 80, box_batch, classes)
      return targets_high_overlap

    targets_high_overlap = self.execute(graph3_fn, [])
    self.assertTrue(np.all(targets_low_overlap >= targets_medium_overlap))
    self.assertTrue(np.all(targets_medium_overlap >= targets_high_overlap))

  def test_empty_box_list(self):
    """Test that an empty box list gives an all 0 heatmap."""
    def graph_fn():
      box_batch = [
          tf.zeros((0, 4), dtype=tf.float32),
      ]

      classes = [
          tf.zeros((0, 5), dtype=tf.float32),
      ]

      assigner = targetassigner.CenterNetCenterHeatmapTargetAssigner(
          4, min_overlap=0.1)
      targets = assigner.assign_center_targets_from_boxes(
          80, 80, box_batch, classes)
      return targets
    targets = self.execute(graph_fn, [])
    np.testing.assert_allclose(targets, 0.)


class CenterNetBoxTargetAssignerTest(test_case.TestCase):

  def setUp(self):
    super(CenterNetBoxTargetAssignerTest, self).setUp()
    self._box_center = [0.0, 0.0, 1.0, 1.0]
    self._box_center_small = [0.25, 0.25, 0.75, 0.75]
    self._box_lower_left = [0.5, 0.0, 1.0, 0.5]
    self._box_center_offset = [0.1, 0.05, 1.0, 1.0]
    self._box_odd_coordinates = [0.1625, 0.2125, 0.5625, 0.9625]

  def test_max_distance_for_overlap(self):
    """Test that the distance ensures the IoU with random boxes."""

    # TODO(vighneshb) remove this after the `_smallest_positive_root`
    # function if fixed.
    self.skipTest(('Skipping test because we are using an incorrect version of'
                   'the `max_distance_for_overlap` function to reproduce'
                   ' results.'))

    rng = np.random.RandomState(0)
    n_samples = 100

    width = rng.uniform(1, 100, size=n_samples)
    height = rng.uniform(1, 100, size=n_samples)
    min_iou = rng.uniform(0.1, 1.0, size=n_samples)

    def graph_fn():
      max_dist = targetassigner.max_distance_for_overlap(height, width, min_iou)
      return max_dist
    max_dist = self.execute(graph_fn, [])
    xmin1 = np.zeros(n_samples)
    ymin1 = np.zeros(n_samples)
    xmax1 = np.zeros(n_samples) + width
    ymax1 = np.zeros(n_samples) + height

    xmin2 = max_dist * np.cos(rng.uniform(0, 2 * np.pi))
    ymin2 = max_dist * np.sin(rng.uniform(0, 2 * np.pi))
    xmax2 = width + max_dist * np.cos(rng.uniform(0, 2 * np.pi))
    ymax2 = height + max_dist * np.sin(rng.uniform(0, 2 * np.pi))

    boxes1 = np.vstack([ymin1, xmin1, ymax1, xmax1]).T
    boxes2 = np.vstack([ymin2, xmin2, ymax2, xmax2]).T

    iou = np.diag(np_box_ops.iou(boxes1, boxes2))

    self.assertTrue(np.all(iou >= min_iou))

  def test_max_distance_for_overlap_centernet(self):
    """Test the version of the function used in the CenterNet paper."""

    def graph_fn():
      distance = targetassigner.max_distance_for_overlap(10, 5, 0.5)
      return distance
    distance = self.execute(graph_fn, [])
    self.assertAlmostEqual(2.807764064, distance)

  def test_assign_size_and_offset_targets(self):
    """Test the assign_size_and_offset_targets function."""
    def graph_fn():
      box_batch = [
          tf.constant([self._box_center, self._box_lower_left]),
          tf.constant([self._box_center_offset]),
          tf.constant([self._box_center_small, self._box_odd_coordinates]),
      ]

      assigner = targetassigner.CenterNetBoxTargetAssigner(4)
      indices, hw, yx_offset, weights = assigner.assign_size_and_offset_targets(
          80, 80, box_batch)
      return indices, hw, yx_offset, weights
    indices, hw, yx_offset, weights = self.execute(graph_fn, [])
    self.assertEqual(indices.shape, (5, 3))
    self.assertEqual(hw.shape, (5, 2))
    self.assertEqual(yx_offset.shape, (5, 2))
    self.assertEqual(weights.shape, (5,))
    np.testing.assert_array_equal(
        indices,
        [[0, 10, 10], [0, 15, 5], [1, 11, 10], [2, 10, 10], [2, 7, 11]])
    np.testing.assert_array_equal(
        hw, [[20, 20], [10, 10], [18, 19], [10, 10], [8, 15]])
    np.testing.assert_array_equal(
        yx_offset, [[0, 0], [0, 0], [0, 0.5], [0, 0], [0.25, 0.75]])
    np.testing.assert_array_equal(weights, 1)

  def test_assign_size_and_offset_targets_weights(self):
    """Test the assign_size_and_offset_targets function with box weights."""
    def graph_fn():
      box_batch = [
          tf.constant([self._box_center, self._box_lower_left]),
          tf.constant([self._box_lower_left, self._box_center_small]),
          tf.constant([self._box_center_small, self._box_odd_coordinates]),
      ]

      cn_assigner = targetassigner.CenterNetBoxTargetAssigner(4)
      weights_batch = [
          tf.constant([0.0, 1.0]),
          tf.constant([1.0, 1.0]),
          tf.constant([0.0, 0.0])
      ]
      indices, hw, yx_offset, weights = cn_assigner.assign_size_and_offset_targets(
          80, 80, box_batch, weights_batch)
      return indices, hw, yx_offset, weights
    indices, hw, yx_offset, weights = self.execute(graph_fn, [])
    self.assertEqual(indices.shape, (6, 3))
    self.assertEqual(hw.shape, (6, 2))
    self.assertEqual(yx_offset.shape, (6, 2))
    self.assertEqual(weights.shape, (6,))
    np.testing.assert_array_equal(indices,
                                  [[0, 10, 10], [0, 15, 5], [1, 15, 5],
                                   [1, 10, 10], [2, 10, 10], [2, 7, 11]])
    np.testing.assert_array_equal(
        hw, [[20, 20], [10, 10], [10, 10], [10, 10], [10, 10], [8, 15]])
    np.testing.assert_array_equal(
        yx_offset, [[0, 0], [0, 0], [0, 0], [0, 0], [0, 0], [0.25, 0.75]])
    np.testing.assert_array_equal(weights, [0, 1, 1, 1, 0, 0])

  def test_get_batch_predictions_from_indices(self):
    """Test the get_batch_predictions_from_indices function.

    This test verifies that the indices returned by
    assign_size_and_offset_targets function work as expected with a predicted
    tensor.

    """
    def graph_fn():
      box_batch = [
          tf.constant([self._box_center, self._box_lower_left]),
          tf.constant([self._box_center_small, self._box_odd_coordinates]),
      ]

      pred_array = np.ones((2, 40, 20, 2), dtype=np.int32) * -1000
      pred_array[0, 20, 10] = [1, 2]
      pred_array[0, 30, 5] = [3, 4]
      pred_array[1, 20, 10] = [5, 6]
      pred_array[1, 14, 11] = [7, 8]

      pred_tensor = tf.constant(pred_array)

      cn_assigner = targetassigner.CenterNetBoxTargetAssigner(4)
      indices, _, _, _ = cn_assigner.assign_size_and_offset_targets(
          160, 80, box_batch)

      preds = targetassigner.get_batch_predictions_from_indices(
          pred_tensor, indices)
      return preds
    preds = self.execute(graph_fn, [])
    np.testing.assert_array_equal(preds, [[1, 2], [3, 4], [5, 6], [7, 8]])


class CenterNetKeypointTargetAssignerTest(test_case.TestCase):

  def test_keypoint_heatmap_targets(self):
    def graph_fn():
      gt_classes_list = [
          tf.one_hot([0, 1, 0, 1], depth=4),
      ]
      coordinates = tf.expand_dims(
          tf.constant(
              np.array([[0.1, 0.2, 0.3, 0.4, 0.5],
                        [float('nan'), 0.7, float('nan'), 0.9, 1.0],
                        [0.4, 0.1, 0.4, 0.2, 0.1],
                        [float('nan'), 0.1, 0.5, 0.7, 0.6]]),
              dtype=tf.float32),
          axis=2)
      gt_keypoints_list = [tf.concat([coordinates, coordinates], axis=2)]
      gt_boxes_list = [
          tf.constant(
              np.array([[0.0, 0.0, 0.3, 0.3],
                        [0.0, 0.0, 0.5, 0.5],
                        [0.0, 0.0, 0.5, 0.5],
                        [0.0, 0.0, 1.0, 1.0]]),
              dtype=tf.float32)
      ]

      cn_assigner = targetassigner.CenterNetKeypointTargetAssigner(
          stride=4,
          class_id=1,
          keypoint_indices=[0, 2])
      (targets, num_instances_batch,
       valid_mask) = cn_assigner.assign_keypoint_heatmap_targets(
           120,
           80,
           gt_keypoints_list,
           gt_classes_list,
           gt_boxes_list=gt_boxes_list)
      return targets, num_instances_batch, valid_mask

    targets, num_instances_batch, valid_mask = self.execute(graph_fn, [])
    # keypoint (0.5, 0.5) is selected. The peak is expected to appear at the
    # center of the image.
    self.assertEqual((15, 10), _array_argmax(targets[0, :, :, 1]))
    self.assertAlmostEqual(1.0, targets[0, 15, 10, 1])
    # No peak for the first class since NaN is selected.
    self.assertAlmostEqual(0.0, targets[0, 15, 10, 0])
    # Verify the output heatmap shape.
    self.assertAllEqual([1, 30, 20, 2], targets.shape)
    # Verify the number of instances is correct.
    np.testing.assert_array_almost_equal([[0, 1]],
                                         num_instances_batch)
    # When calling the function, we specify the class id to be 1 (1th and 3rd)
    # instance and the keypoint indices to be [0, 2], meaning that the 1st
    # instance is the target class with no valid keypoints in it. As a result,
    # the region of the 1st instance boxing box should be blacked out
    # (0.0, 0.0, 0.5, 0.5), transfering to (0, 0, 15, 10) in absolute output
    # space.
    self.assertAlmostEqual(np.sum(valid_mask[:, 0:16, 0:11]), 0.0)
    # All other values are 1.0 so the sum is: 30 * 20 - 16 * 11 = 424.
    self.assertAlmostEqual(np.sum(valid_mask), 424.0)

  def test_assign_keypoints_offset_targets(self):
    def graph_fn():
      gt_classes_list = [
          tf.one_hot([0, 1, 0, 1], depth=4),
      ]
      coordinates = tf.expand_dims(
          tf.constant(
              np.array([[0.1, 0.2, 0.3, 0.4, 0.5],
                        [float('nan'), 0.7, float('nan'), 0.9, 0.4],
                        [0.4, 0.1, 0.4, 0.2, 0.0],
                        [float('nan'), 0.0, 0.12, 0.7, 0.4]]),
              dtype=tf.float32),
          axis=2)
      gt_keypoints_list = [tf.concat([coordinates, coordinates], axis=2)]

      cn_assigner = targetassigner.CenterNetKeypointTargetAssigner(
          stride=4,
          class_id=1,
          keypoint_indices=[0, 2])
      (indices, offsets, weights) = cn_assigner.assign_keypoints_offset_targets(
          height=120,
          width=80,
          gt_keypoints_list=gt_keypoints_list,
          gt_classes_list=gt_classes_list)
      return indices, weights, offsets
    indices, weights, offsets = self.execute(graph_fn, [])
    # Only the last element has positive weight.
    np.testing.assert_array_almost_equal(
        [0.0, 0.0, 0.0, 0.0, 0.0, 0.0, 0.0, 1.0], weights)
    # Validate the last element's indices and offsets.
    np.testing.assert_array_equal([0, 3, 2], indices[7, :])
    np.testing.assert_array_almost_equal([0.6, 0.4], offsets[7, :])

  def test_assign_keypoints_offset_targets_radius(self):
    def graph_fn():
      gt_classes_list = [
          tf.one_hot([0, 1, 0, 1], depth=4),
      ]
      coordinates = tf.expand_dims(
          tf.constant(
              np.array([[0.1, 0.2, 0.3, 0.4, 0.5],
                        [float('nan'), 0.7, float('nan'), 0.9, 0.4],
                        [0.4, 0.1, 0.4, 0.2, 0.0],
                        [float('nan'), 0.0, 0.12, 0.7, 0.4]]),
              dtype=tf.float32),
          axis=2)
      gt_keypoints_list = [tf.concat([coordinates, coordinates], axis=2)]

      cn_assigner = targetassigner.CenterNetKeypointTargetAssigner(
          stride=4,
          class_id=1,
          keypoint_indices=[0, 2],
          peak_radius=1,
          per_keypoint_offset=True)
      (indices, offsets, weights) = cn_assigner.assign_keypoints_offset_targets(
          height=120,
          width=80,
          gt_keypoints_list=gt_keypoints_list,
          gt_classes_list=gt_classes_list)
      return indices, weights, offsets
    indices, weights, offsets = self.execute(graph_fn, [])

    # There are total 8 * 5 (neighbors) = 40 targets.
    self.assertAllEqual(indices.shape, [40, 4])
    self.assertAllEqual(offsets.shape, [40, 2])
    self.assertAllEqual(weights.shape, [40])
    # Only the last 5 (radius 1 generates 5 valid points) element has positive
    # weight.
    np.testing.assert_array_almost_equal([
        0.0, 0.0, 0.0, 0.0, 0.0, 0.0, 0.0, 0.0, 0.0, 0.0, 0.0, 0.0, 0.0, 0.0,
        0.0, 0.0, 0.0, 0.0, 0.0, 0.0, 0.0, 0.0, 0.0, 0.0, 0.0, 0.0, 0.0, 0.0,
        0.0, 0.0, 0.0, 0.0, 0.0, 0.0, 0.0, 1.0, 1.0, 1.0, 1.0, 1.0
    ], weights)
    # Validate the last element's (with neighbors) indices and offsets.
    np.testing.assert_array_equal([0, 2, 2, 1], indices[35, :])
    np.testing.assert_array_equal([0, 3, 1, 1], indices[36, :])
    np.testing.assert_array_equal([0, 3, 2, 1], indices[37, :])
    np.testing.assert_array_equal([0, 3, 3, 1], indices[38, :])
    np.testing.assert_array_equal([0, 4, 2, 1], indices[39, :])
    np.testing.assert_array_almost_equal([1.6, 0.4], offsets[35, :])
    np.testing.assert_array_almost_equal([0.6, 1.4], offsets[36, :])
    np.testing.assert_array_almost_equal([0.6, 0.4], offsets[37, :])
    np.testing.assert_array_almost_equal([0.6, -0.6], offsets[38, :])
    np.testing.assert_array_almost_equal([-0.4, 0.4], offsets[39, :])

  def test_assign_joint_regression_targets(self):
    def graph_fn():
      gt_boxes_list = [
          tf.constant(
              np.array([[0.0, 0.0, 0.0, 0.0],
                        [0.0, 0.0, 0.0, 0.0],
                        [0.0, 0.0, 0.0, 0.0],
                        [0.0, 0.0, 1.0, 1.0]]),
              dtype=tf.float32)
      ]
      gt_classes_list = [
          tf.one_hot([0, 1, 0, 1], depth=4),
      ]
      coordinates = tf.expand_dims(
          tf.constant(
              np.array([[0.1, 0.2, 0.3, 0.4, 0.5],
                        [float('nan'), 0.7, float('nan'), 0.9, 0.4],
                        [0.4, 0.1, 0.4, 0.2, 0.0],
                        [float('nan'), 0.0, 0.12, 0.7, 0.4]]),
              dtype=tf.float32),
          axis=2)
      gt_keypoints_list = [tf.concat([coordinates, coordinates], axis=2)]

      cn_assigner = targetassigner.CenterNetKeypointTargetAssigner(
          stride=4,
          class_id=1,
          keypoint_indices=[0, 2])
      (indices, offsets, weights) = cn_assigner.assign_joint_regression_targets(
          height=120,
          width=80,
          gt_keypoints_list=gt_keypoints_list,
          gt_classes_list=gt_classes_list,
          gt_boxes_list=gt_boxes_list)
      return indices, offsets, weights
    indices, offsets, weights = self.execute(graph_fn, [])
    np.testing.assert_array_almost_equal(
        [0.0, 0.0, 0.0, 0.0, 0.0, 0.0, 0.0, 1.0], weights)
    np.testing.assert_array_equal([0, 15, 10, 1], indices[7, :])
    np.testing.assert_array_almost_equal([-11.4, -7.6], offsets[7, :])

  def test_assign_joint_regression_targets_radius(self):
    def graph_fn():
      gt_boxes_list = [
          tf.constant(
              np.array([[0.0, 0.0, 0.0, 0.0],
                        [0.0, 0.0, 0.0, 0.0],
                        [0.0, 0.0, 0.0, 0.0],
                        [0.0, 0.0, 1.0, 1.0]]),
              dtype=tf.float32)
      ]
      gt_classes_list = [
          tf.one_hot([0, 1, 0, 1], depth=4),
      ]
      coordinates = tf.expand_dims(
          tf.constant(
              np.array([[0.1, 0.2, 0.3, 0.4, 0.5],
                        [float('nan'), 0.7, float('nan'), 0.9, 0.4],
                        [0.4, 0.1, 0.4, 0.2, 0.0],
                        [float('nan'), 0.0, 0.12, 0.7, 0.4]]),
              dtype=tf.float32),
          axis=2)
      gt_keypoints_list = [tf.concat([coordinates, coordinates], axis=2)]

      cn_assigner = targetassigner.CenterNetKeypointTargetAssigner(
          stride=4,
          class_id=1,
          keypoint_indices=[0, 2],
          peak_radius=1)
      (indices, offsets, weights) = cn_assigner.assign_joint_regression_targets(
          height=120,
          width=80,
          gt_keypoints_list=gt_keypoints_list,
          gt_classes_list=gt_classes_list,
          gt_boxes_list=gt_boxes_list)
      return indices, offsets, weights
    indices, offsets, weights = self.execute(graph_fn, [])

    # There are total 8 * 5 (neighbors) = 40 targets.
    self.assertAllEqual(indices.shape, [40, 4])
    self.assertAllEqual(offsets.shape, [40, 2])
    self.assertAllEqual(weights.shape, [40])
    # Only the last 5 (radius 1 generates 5 valid points) element has positive
    # weight.
    np.testing.assert_array_almost_equal([
        0.0, 0.0, 0.0, 0.0, 0.0, 0.0, 0.0, 0.0, 0.0, 0.0, 0.0, 0.0, 0.0, 0.0,
        0.0, 0.0, 0.0, 0.0, 0.0, 0.0, 0.0, 0.0, 0.0, 0.0, 0.0, 0.0, 0.0, 0.0,
        0.0, 0.0, 0.0, 0.0, 0.0, 0.0, 0.0, 1.0, 1.0, 1.0, 1.0, 1.0
    ], weights)
    # Test the values of the indices and offsets of the last 5 elements.
    np.testing.assert_array_equal([0, 14, 10, 1], indices[35, :])
    np.testing.assert_array_equal([0, 15, 9, 1], indices[36, :])
    np.testing.assert_array_equal([0, 15, 10, 1], indices[37, :])
    np.testing.assert_array_equal([0, 15, 11, 1], indices[38, :])
    np.testing.assert_array_equal([0, 16, 10, 1], indices[39, :])
    np.testing.assert_array_almost_equal([-10.4, -7.6], offsets[35, :])
    np.testing.assert_array_almost_equal([-11.4, -6.6], offsets[36, :])
    np.testing.assert_array_almost_equal([-11.4, -7.6], offsets[37, :])
    np.testing.assert_array_almost_equal([-11.4, -8.6], offsets[38, :])
    np.testing.assert_array_almost_equal([-12.4, -7.6], offsets[39, :])


class CenterNetMaskTargetAssignerTest(test_case.TestCase):

  def test_assign_segmentation_targets(self):
    def graph_fn():
      gt_masks_list = [
          # Example 0.
          tf.constant([
              [
                  [1., 0., 0., 0.],
                  [1., 1., 0., 0.],
                  [0., 0., 0., 0.],
                  [0., 0., 0., 0.],
              ],
              [
                  [0., 0., 0., 0.],
                  [0., 0., 0., 1.],
                  [0., 0., 0., 0.],
                  [0., 0., 0., 0.],
              ],
              [
                  [1., 1., 0., 0.],
                  [1., 1., 0., 0.],
                  [0., 0., 1., 1.],
                  [0., 0., 1., 1.],
              ]
          ], dtype=tf.float32),
          # Example 1.
          tf.constant([
              [
                  [1., 1., 0., 1.],
                  [1., 1., 1., 1.],
                  [0., 0., 1., 1.],
                  [0., 0., 0., 1.],
              ],
              [
                  [0., 0., 0., 0.],
                  [0., 0., 0., 0.],
                  [1., 1., 0., 0.],
                  [1., 1., 0., 0.],
              ],
          ], dtype=tf.float32),
      ]
      gt_classes_list = [
          # Example 0.
          tf.constant([[1., 0., 0.],
                       [0., 1., 0.],
                       [1., 0., 0.]], dtype=tf.float32),
          # Example 1.
          tf.constant([[0., 1., 0.],
                       [0., 1., 0.]], dtype=tf.float32)
      ]
      cn_assigner = targetassigner.CenterNetMaskTargetAssigner(stride=2)
      segmentation_target = cn_assigner.assign_segmentation_targets(
          gt_masks_list=gt_masks_list,
          gt_classes_list=gt_classes_list,
          mask_resize_method=targetassigner.ResizeMethod.NEAREST_NEIGHBOR)
      return segmentation_target
    segmentation_target = self.execute(graph_fn, [])

    expected_seg_target = np.array([
        # Example 0  [[class 0, class 1], [background, class 0]]
        [[[1, 0, 0], [0, 1, 0]],
         [[0, 0, 0], [1, 0, 0]]],
        # Example 1  [[class 1, class 1], [class 1, class 1]]
        [[[0, 1, 0], [0, 1, 0]],
         [[0, 1, 0], [0, 1, 0]]],
    ], dtype=np.float32)
    np.testing.assert_array_almost_equal(
        expected_seg_target, segmentation_target)

  def test_assign_segmentation_targets_no_objects(self):
    def graph_fn():
      gt_masks_list = [tf.zeros((0, 5, 5))]
      gt_classes_list = [tf.zeros((0, 10))]
      cn_assigner = targetassigner.CenterNetMaskTargetAssigner(stride=1)
      segmentation_target = cn_assigner.assign_segmentation_targets(
          gt_masks_list=gt_masks_list,
          gt_classes_list=gt_classes_list,
          mask_resize_method=targetassigner.ResizeMethod.NEAREST_NEIGHBOR)
      return segmentation_target

    segmentation_target = self.execute(graph_fn, [])
    expected_seg_target = np.zeros((1, 5, 5, 10))
    np.testing.assert_array_almost_equal(
        expected_seg_target, segmentation_target)


class CenterNetDensePoseTargetAssignerTest(test_case.TestCase):

  def test_assign_part_and_coordinate_targets(self):
    def graph_fn():
      gt_dp_num_points_list = [
          # Example 0.
          tf.constant([2, 0, 3], dtype=tf.int32),
          # Example 1.
          tf.constant([1, 1], dtype=tf.int32),
      ]
      gt_dp_part_ids_list = [
          # Example 0.
          tf.constant([[1, 6, 0],
                       [0, 0, 0],
                       [0, 2, 3]], dtype=tf.int32),
          # Example 1.
          tf.constant([[7, 0, 0],
                       [0, 0, 0]], dtype=tf.int32),
      ]
      gt_dp_surface_coords_list = [
          # Example 0.
          tf.constant(
              [[[0.11, 0.2, 0.3, 0.4],  # Box 0.
                [0.6, 0.4, 0.1, 0.0],
                [0.0, 0.0, 0.0, 0.0]],
               [[0.0, 0.0, 0.0, 0.0],  # Box 1.
                [0.0, 0.0, 0.0, 0.0],
                [0.0, 0.0, 0.0, 0.0]],
               [[0.22, 0.1, 0.6, 0.8],  # Box 2.
                [0.0, 0.4, 0.5, 1.0],
                [0.3, 0.2, 0.4, 0.1]]],
              dtype=tf.float32),
          # Example 1.
          tf.constant(
              [[[0.5, 0.5, 0.3, 1.0],  # Box 0.
                [0.0, 0.0, 0.0, 0.0],
                [0.0, 0.0, 0.0, 0.0]],
               [[0.2, 0.2, 0.5, 0.8],  # Box 1.
                [0.0, 0.0, 0.0, 0.0],
                [0.0, 0.0, 0.0, 0.0]]],
              dtype=tf.float32),
      ]
      gt_weights_list = [
          # Example 0.
          tf.constant([1.0, 1.0, 0.5], dtype=tf.float32),
          # Example 1.
          tf.constant([0.0, 1.0], dtype=tf.float32),
      ]
      cn_assigner = targetassigner.CenterNetDensePoseTargetAssigner(stride=4)
      batch_indices, batch_part_ids, batch_surface_coords, batch_weights = (
          cn_assigner.assign_part_and_coordinate_targets(
              height=120,
              width=80,
              gt_dp_num_points_list=gt_dp_num_points_list,
              gt_dp_part_ids_list=gt_dp_part_ids_list,
              gt_dp_surface_coords_list=gt_dp_surface_coords_list,
              gt_weights_list=gt_weights_list))

      return batch_indices, batch_part_ids, batch_surface_coords, batch_weights
    batch_indices, batch_part_ids, batch_surface_coords, batch_weights = (
        self.execute(graph_fn, []))

    expected_batch_indices = np.array([
        # Example 0. e.g.
        # The first set of indices is calculated as follows:
        # floor(0.11*120/4) = 3, floor(0.2*80/4) = 4.
        [0, 3, 4, 1], [0, 18, 8, 6], [0, 0, 0, 0], [0, 0, 0, 0], [0, 0, 0, 0],
        [0, 0, 0, 0], [0, 6, 2, 0], [0, 0, 8, 2], [0, 9, 4, 3],
        # Example 1.
        [1, 15, 10, 7], [1, 0, 0, 0], [1, 0, 0, 0], [1, 6, 4, 0], [1, 0, 0, 0],
        [1, 0, 0, 0]
    ], dtype=np.int32)
    expected_batch_part_ids = tf.one_hot(
        [1, 6, 0, 0, 0, 0, 0, 2, 3, 7, 0, 0, 0, 0, 0], depth=24).numpy()
    expected_batch_surface_coords = np.array([
        # Box 0.
        [0.3, 0.4], [0.1, 0.0], [0.0, 0.0], [0.0, 0.0], [0.0, 0.0], [0.0, 0.0],
        [0.6, 0.8], [0.5, 1.0], [0.4, 0.1],
        # Box 1.
        [0.3, 1.0], [0.0, 0.0], [0.0, 0.0], [0.5, 0.8], [0.0, 0.0], [0.0, 0.0],
    ], np.float32)
    expected_batch_weights = np.array([
        # Box 0.
        1.0, 1.0, 0.0, 0.0, 0.0, 0.0, 0.5, 0.5, 0.5,
        # Box 1.
        0.0, 0.0, 0.0, 1.0, 0.0, 0.0
    ], dtype=np.float32)
    self.assertAllEqual(expected_batch_indices, batch_indices)
    self.assertAllEqual(expected_batch_part_ids, batch_part_ids)
    self.assertAllClose(expected_batch_surface_coords, batch_surface_coords)
    self.assertAllClose(expected_batch_weights, batch_weights)


class CenterNetTrackTargetAssignerTest(test_case.TestCase):

  def setUp(self):
    super(CenterNetTrackTargetAssignerTest, self).setUp()
    self._box_center = [0.0, 0.0, 1.0, 1.0]
    self._box_center_small = [0.25, 0.25, 0.75, 0.75]
    self._box_lower_left = [0.5, 0.0, 1.0, 0.5]
    self._box_center_offset = [0.1, 0.05, 1.0, 1.0]
    self._box_odd_coordinates = [0.1625, 0.2125, 0.5625, 0.9625]

  def test_assign_track_targets(self):
    """Test the assign_track_targets function."""
    def graph_fn():
      box_batch = [
          tf.constant([self._box_center, self._box_lower_left]),
          tf.constant([self._box_lower_left, self._box_center_small]),
          tf.constant([self._box_center_small, self._box_odd_coordinates]),
      ]
      track_id_batch = [
          tf.constant([0, 1]),
          tf.constant([1, 0]),
          tf.constant([0, 2]),
      ]

      assigner = targetassigner.CenterNetTrackTargetAssigner(
          stride=4, num_track_ids=3)

      (batch_indices, batch_weights,
       track_targets) = assigner.assign_track_targets(
           height=80,
           width=80,
           gt_track_ids_list=track_id_batch,
           gt_boxes_list=box_batch)
      return batch_indices, batch_weights, track_targets

    indices, weights, track_ids = self.execute(graph_fn, [])

    self.assertEqual(indices.shape, (3, 2, 3))
    self.assertEqual(track_ids.shape, (3, 2, 3))
    self.assertEqual(weights.shape, (3, 2))

    np.testing.assert_array_equal(indices,
                                  [[[0, 10, 10], [0, 15, 5]],
                                   [[1, 15, 5], [1, 10, 10]],
                                   [[2, 10, 10], [2, 7, 11]]])
    np.testing.assert_array_equal(track_ids,
                                  [[[1, 0, 0], [0, 1, 0]],
                                   [[0, 1, 0], [1, 0, 0]],
                                   [[1, 0, 0], [0, 0, 1]]])
    np.testing.assert_array_equal(weights, [[1, 1], [1, 1], [1, 1]])

  def test_assign_track_targets_weights(self):
    """Test the assign_track_targets function with box weights."""
    def graph_fn():
      box_batch = [
          tf.constant([self._box_center, self._box_lower_left]),
          tf.constant([self._box_lower_left, self._box_center_small]),
          tf.constant([self._box_center_small, self._box_odd_coordinates]),
      ]
      track_id_batch = [
          tf.constant([0, 1]),
          tf.constant([1, 0]),
          tf.constant([0, 2]),
      ]
      weights_batch = [
          tf.constant([0.0, 1.0]),
          tf.constant([1.0, 1.0]),
          tf.constant([0.0, 0.0])
      ]

      assigner = targetassigner.CenterNetTrackTargetAssigner(
          stride=4, num_track_ids=3)

      (batch_indices, batch_weights,
       track_targets) = assigner.assign_track_targets(
           height=80,
           width=80,
           gt_track_ids_list=track_id_batch,
           gt_boxes_list=box_batch,
           gt_weights_list=weights_batch)
      return batch_indices, batch_weights, track_targets

    indices, weights, track_ids = self.execute(graph_fn, [])

    self.assertEqual(indices.shape, (3, 2, 3))
    self.assertEqual(track_ids.shape, (3, 2, 3))
    self.assertEqual(weights.shape, (3, 2))

    np.testing.assert_array_equal(indices,
                                  [[[0, 10, 10], [0, 15, 5]],
                                   [[1, 15, 5], [1, 10, 10]],
                                   [[2, 10, 10], [2, 7, 11]]])
    np.testing.assert_array_equal(track_ids,
                                  [[[1, 0, 0], [0, 1, 0]],
                                   [[0, 1, 0], [1, 0, 0]],
                                   [[1, 0, 0], [0, 0, 1]]])
    np.testing.assert_array_equal(weights, [[0, 1], [1, 1], [0, 0]])
    # TODO(xwwang): Add a test for the case when no objects are detected.


class CornerOffsetTargetAssignerTest(test_case.TestCase):

  def test_filter_overlap_min_area_empty(self):
    """Test that empty masks work on CPU."""
    def graph_fn(masks):
      return targetassigner.filter_mask_overlap_min_area(masks)

    masks = self.execute_cpu(graph_fn, [np.zeros((0, 5, 5), dtype=np.float32)])
    self.assertEqual(masks.shape, (0, 5, 5))

  def test_filter_overlap_min_area(self):
    """Test the object with min. area is selected instead of overlap."""
    def graph_fn(masks):
      return targetassigner.filter_mask_overlap_min_area(masks)

    masks = np.zeros((3, 4, 4), dtype=np.float32)
    masks[0, :2, :2] = 1.0
    masks[1, :3, :3] = 1.0
    masks[2, 3, 3] = 1.0

    masks = self.execute(graph_fn, [masks])

    self.assertAllClose(masks[0],
                        [[1, 1, 0, 0],
                         [1, 1, 0, 0],
                         [0, 0, 0, 0],
                         [0, 0, 0, 0]])
    self.assertAllClose(masks[1],
                        [[0, 0, 1, 0],
                         [0, 0, 1, 0],
                         [1, 1, 1, 0],
                         [0, 0, 0, 0]])

    self.assertAllClose(masks[2],
                        [[0, 0, 0, 0],
                         [0, 0, 0, 0],
                         [0, 0, 0, 0],
                         [0, 0, 0, 1]])

  def test_assign_corner_offset_single_object(self):
    """Test that corner offsets are correct with a single object."""
    assigner = targetassigner.CenterNetCornerOffsetTargetAssigner(stride=1)

    def graph_fn():
      boxes = [
          tf.constant([[0., 0., 1., 1.]])
      ]
      mask = np.zeros((1, 4, 4), dtype=np.float32)
      mask[0, 1:3, 1:3] = 1.0

      masks = [tf.constant(mask)]
      return assigner.assign_corner_offset_targets(boxes, masks)

    corner_offsets, foreground = self.execute(graph_fn, [])
    self.assertAllClose(foreground[0],
                        [[0, 0, 0, 0],
                         [0, 1, 1, 0],
                         [0, 1, 1, 0],
                         [0, 0, 0, 0]])

    self.assertAllClose(corner_offsets[0, :, :, 0],
                        [[0, 0, 0, 0],
                         [0, -1, -1, 0],
                         [0, -2, -2, 0],
                         [0, 0, 0, 0]])
    self.assertAllClose(corner_offsets[0, :, :, 1],
                        [[0, 0, 0, 0],
                         [0, -1, -2, 0],
                         [0, -1, -2, 0],
                         [0, 0, 0, 0]])
    self.assertAllClose(corner_offsets[0, :, :, 2],
                        [[0, 0, 0, 0],
                         [0, 3, 3, 0],
                         [0, 2, 2, 0],
                         [0, 0, 0, 0]])
    self.assertAllClose(corner_offsets[0, :, :, 3],
                        [[0, 0, 0, 0],
                         [0, 3, 2, 0],
                         [0, 3, 2, 0],
                         [0, 0, 0, 0]])

  def test_assign_corner_offset_multiple_objects(self):
    """Test corner offsets are correct with multiple objects."""
    assigner = targetassigner.CenterNetCornerOffsetTargetAssigner(stride=1)

    def graph_fn():
      boxes = [
          tf.constant([[0., 0., 1., 1.], [0., 0., 0., 0.]]),
          tf.constant([[0., 0., .25, .25], [.25, .25, 1., 1.]])
      ]
      mask1 = np.zeros((2, 4, 4), dtype=np.float32)
      mask1[0, 0, 0] = 1.0
      mask1[0, 3, 3] = 1.0

      mask2 = np.zeros((2, 4, 4), dtype=np.float32)
      mask2[0, :2, :2] = 1.0
      mask2[1, 1:, 1:] = 1.0

      masks = [tf.constant(mask1), tf.constant(mask2)]
      return assigner.assign_corner_offset_targets(boxes, masks)

    corner_offsets, foreground = self.execute(graph_fn, [])
    self.assertEqual(corner_offsets.shape, (2, 4, 4, 4))
    self.assertEqual(foreground.shape, (2, 4, 4))

    self.assertAllClose(foreground[0],
                        [[1, 0, 0, 0],
                         [0, 0, 0, 0],
                         [0, 0, 0, 0],
                         [0, 0, 0, 1]])

    self.assertAllClose(corner_offsets[0, :, :, 0],
                        [[0, 0, 0, 0],
                         [0, 0, 0, 0],
                         [0, 0, 0, 0],
                         [0, 0, 0, -3]])
    self.assertAllClose(corner_offsets[0, :, :, 1],
                        [[0, 0, 0, 0],
                         [0, 0, 0, 0],
                         [0, 0, 0, 0],
                         [0, 0, 0, -3]])
    self.assertAllClose(corner_offsets[0, :, :, 2],
                        [[4, 0, 0, 0],
                         [0, 0, 0, 0],
                         [0, 0, 0, 0],
                         [0, 0, 0, 1]])
    self.assertAllClose(corner_offsets[0, :, :, 3],
                        [[4, 0, 0, 0],
                         [0, 0, 0, 0],
                         [0, 0, 0, 0],
                         [0, 0, 0, 1]])

    self.assertAllClose(foreground[1],
                        [[1, 1, 0, 0],
                         [1, 1, 1, 1],
                         [0, 1, 1, 1],
                         [0, 1, 1, 1]])

    self.assertAllClose(corner_offsets[1, :, :, 0],
                        [[0, 0, 0, 0],
                         [-1, -1, 0, 0],
                         [0, -1, -1, -1],
                         [0, -2, -2, -2]])
    self.assertAllClose(corner_offsets[1, :, :, 1],
                        [[0, -1, 0, 0],
                         [0, -1, -1, -2],
                         [0, 0, -1, -2],
                         [0, 0, -1, -2]])
    self.assertAllClose(corner_offsets[1, :, :, 2],
                        [[1, 1, 0, 0],
                         [0, 0, 3, 3],
                         [0, 2, 2, 2],
                         [0, 1, 1, 1]])
    self.assertAllClose(corner_offsets[1, :, :, 3],
                        [[1, 0, 0, 0],
                         [1, 0, 2, 1],
                         [0, 3, 2, 1],
                         [0, 3, 2, 1]])

  def test_assign_corner_offsets_no_objects(self):
    """Test assignment works with empty input on cpu."""
    assigner = targetassigner.CenterNetCornerOffsetTargetAssigner(stride=1)

    def graph_fn():
      boxes = [
          tf.zeros((0, 4), dtype=tf.float32)
      ]
      masks = [tf.zeros((0, 5, 5), dtype=tf.float32)]
      return assigner.assign_corner_offset_targets(boxes, masks)

    corner_offsets, foreground = self.execute_cpu(graph_fn, [])
    self.assertAllClose(corner_offsets, np.zeros((1, 5, 5, 4)))
    self.assertAllClose(foreground, np.zeros((1, 5, 5)))


<<<<<<< HEAD
class CenterNetTemporalOffsetTargetAssigner(test_case.TestCase):

  def setUp(self):
    super(CenterNetTemporalOffsetTargetAssigner, self).setUp()
    self._box_center = [0.0, 0.0, 1.0, 1.0]
    self._box_center_small = [0.25, 0.25, 0.75, 0.75]
    self._box_lower_left = [0.5, 0.0, 1.0, 0.5]
    self._box_center_offset = [0.1, 0.05, 1.0, 1.0]
    self._box_odd_coordinates = [0.1625, 0.2125, 0.5625, 0.9625]
    self._offset_center = [0.5, 0.4]
    self._offset_center_small = [0.1, 0.1]
    self._offset_lower_left = [-0.1, 0.1]
    self._offset_center_offset = [0.4, 0.3]
    self._offset_odd_coord = [0.125, -0.125]

  def test_assign_empty_groundtruths(self):
    """Tests the assign_offset_targets function with empty inputs."""
    def graph_fn():
      box_batch = [
          tf.zeros((0, 4), dtype=tf.float32),
      ]

      offset_batch = [
          tf.zeros((0, 2), dtype=tf.float32),
      ]

      match_flag_batch = [
          tf.zeros((0), dtype=tf.float32),
      ]

      assigner = targetassigner.CenterNetTemporalOffsetTargetAssigner(4)
      indices, temporal_offset, weights = assigner.assign_temporal_offset_targets(
          80, 80, box_batch, offset_batch, match_flag_batch)
      return indices, temporal_offset, weights
    indices, temporal_offset, weights = self.execute(graph_fn, [])
    self.assertEqual(indices.shape, (0, 3))
    self.assertEqual(temporal_offset.shape, (0, 2))
    self.assertEqual(weights.shape, (0,))

  def test_assign_offset_targets(self):
    """Tests the assign_offset_targets function."""
    def graph_fn():
      box_batch = [
          tf.constant([self._box_center, self._box_lower_left]),
          tf.constant([self._box_center_offset]),
          tf.constant([self._box_center_small, self._box_odd_coordinates]),
      ]

      offset_batch = [
          tf.constant([self._offset_center, self._offset_lower_left]),
          tf.constant([self._offset_center_offset]),
          tf.constant([self._offset_center_small, self._offset_odd_coord]),
      ]

      match_flag_batch = [
          tf.constant([1.0, 1.0]),
          tf.constant([1.0]),
          tf.constant([1.0, 1.0]),
      ]

      assigner = targetassigner.CenterNetTemporalOffsetTargetAssigner(4)
      indices, temporal_offset, weights = assigner.assign_temporal_offset_targets(
          80, 80, box_batch, offset_batch, match_flag_batch)
      return indices, temporal_offset, weights
    indices, temporal_offset, weights = self.execute(graph_fn, [])
    self.assertEqual(indices.shape, (5, 3))
    self.assertEqual(temporal_offset.shape, (5, 2))
    self.assertEqual(weights.shape, (5,))
    np.testing.assert_array_equal(
        indices,
        [[0, 10, 10], [0, 15, 5], [1, 11, 10], [2, 10, 10], [2, 7, 11]])
    np.testing.assert_array_almost_equal(
        temporal_offset,
        [[0.5, 0.4], [-0.1, 0.1], [0.4, 0.3], [0.1, 0.1], [0.125, -0.125]])
    np.testing.assert_array_equal(weights, 1)

  def test_assign_offset_targets_with_match_flags(self):
    """Tests the assign_offset_targets function with match flags."""
    def graph_fn():
      box_batch = [
          tf.constant([self._box_center, self._box_lower_left]),
          tf.constant([self._box_center_offset]),
          tf.constant([self._box_center_small, self._box_odd_coordinates]),
      ]

      offset_batch = [
          tf.constant([self._offset_center, self._offset_lower_left]),
          tf.constant([self._offset_center_offset]),
          tf.constant([self._offset_center_small, self._offset_odd_coord]),
      ]

      match_flag_batch = [
          tf.constant([0.0, 1.0]),
          tf.constant([1.0]),
          tf.constant([1.0, 1.0]),
      ]

      cn_assigner = targetassigner.CenterNetTemporalOffsetTargetAssigner(4)
      weights_batch = [
          tf.constant([1.0, 0.0]),
          tf.constant([1.0]),
          tf.constant([1.0, 1.0])
      ]
      indices, temporal_offset, weights = cn_assigner.assign_temporal_offset_targets(
          80, 80, box_batch, offset_batch, match_flag_batch, weights_batch)
      return indices, temporal_offset, weights
    indices, temporal_offset, weights = self.execute(graph_fn, [])
    self.assertEqual(indices.shape, (5, 3))
    self.assertEqual(temporal_offset.shape, (5, 2))
    self.assertEqual(weights.shape, (5,))

    np.testing.assert_array_equal(
        indices,
        [[0, 10, 10], [0, 15, 5], [1, 11, 10], [2, 10, 10], [2, 7, 11]])
    np.testing.assert_array_almost_equal(
        temporal_offset,
        [[0.5, 0.4], [-0.1, 0.1], [0.4, 0.3], [0.1, 0.1], [0.125, -0.125]])
    np.testing.assert_array_equal(weights, [0, 0, 1, 1, 1])

=======
class DETRTargetAssignerTest(test_case.TestCase):
  def test_assign_detr(self):
    def graph_fn(pred_corners, groundtruth_box_corners,
                 groundtruth_labels, predicted_labels):
      detr_target_assigner = targetassigner.DETRTargetAssigner()
      pred_boxlist = box_list.BoxList(pred_corners)
      groundtruth_boxlist = box_list.BoxList(groundtruth_box_corners)
      result = detr_target_assigner.assign(
          pred_boxlist, groundtruth_boxlist,
          predicted_labels, groundtruth_labels)
      (cls_targets, cls_weights, reg_targets, reg_weights) = result
      return (cls_targets, cls_weights, reg_targets, reg_weights)

    pred_corners = np.array([[0.25, 0.25, 0.4, 0.2],
                             [0.5, 0.8, 1.0, 0.8],
                             [0.9, 0.5, 0.1, 1.0]], dtype=np.float32)
    groundtruth_box_corners = np.array([[0.0, 0.0, 0.5, 0.5],
                                        [0.5, 0.5, 0.9, 0.9]],
                                       dtype=np.float32)
    predicted_labels = np.array([[-3.0, 3.0], [2.0, 9.4], [5.0, 1.0]],
                                dtype=np.float32)
    groundtruth_labels = np.array([[0.0, 1.0], [0.0, 1.0]],
                                  dtype=np.float32)

    exp_cls_targets = [[0, 1], [0, 1], [1, 0]]
    exp_cls_weights = [[1, 1], [1, 1], [1, 1]]
    exp_reg_targets = [[0.25, 0.25, 0.5, 0.5],
                       [0.7, 0.7, 0.4, 0.4],
                       [0, 0, 0, 0]]
    exp_reg_weights = [1, 1, 0]

    (cls_targets_out,
     cls_weights_out, reg_targets_out, reg_weights_out) = self.execute(
         graph_fn, [pred_corners, groundtruth_box_corners,
                    groundtruth_labels, predicted_labels])

    self.assertAllClose(cls_targets_out, exp_cls_targets)
    self.assertAllClose(cls_weights_out, exp_cls_weights)
    self.assertAllClose(reg_targets_out, exp_reg_targets)
    self.assertAllClose(reg_weights_out, exp_reg_weights)
    self.assertEqual(cls_targets_out.dtype, np.float32)
    self.assertEqual(cls_weights_out.dtype, np.float32)
    self.assertEqual(reg_targets_out.dtype, np.float32)
    self.assertEqual(reg_weights_out.dtype, np.float32)

  def test_batch_assign_detr(self):
    def graph_fn(pred_corners, groundtruth_box_corners,
                 groundtruth_labels, predicted_labels):
      detr_target_assigner = targetassigner.DETRTargetAssigner()
      result = detr_target_assigner.batch_assign(
          pred_corners, groundtruth_box_corners,
          [predicted_labels], [groundtruth_labels])
      (cls_targets, cls_weights, reg_targets, reg_weights) = result
      return (cls_targets, cls_weights, reg_targets, reg_weights)

    pred_corners = np.array([[[0.25, 0.25, 0.4, 0.2],
                              [0.5, 0.8, 1.0, 0.8],
                              [0.9, 0.5, 0.1, 1.0]]], dtype=np.float32)
    groundtruth_box_corners = np.array([[[0.0, 0.0, 0.5, 0.5],
                                         [0.5, 0.5, 0.9, 0.9]]],
                                       dtype=np.float32)
    predicted_labels = np.array([[-3.0, 3.0], [2.0, 9.4], [5.0, 1.0]],
                                dtype=np.float32)
    groundtruth_labels = np.array([[0.0, 1.0], [0.0, 1.0]],
                                  dtype=np.float32)

    exp_cls_targets = [[[0, 1], [0, 1], [1, 0]]]
    exp_cls_weights = [[[1, 1], [1, 1], [1, 1]]]
    exp_reg_targets = [[[0.25, 0.25, 0.5, 0.5],
                        [0.7, 0.7, 0.4, 0.4],
                        [0, 0, 0, 0]]]
    exp_reg_weights = [[1, 1, 0]]

    (cls_targets_out,
     cls_weights_out, reg_targets_out, reg_weights_out) = self.execute(
         graph_fn, [pred_corners, groundtruth_box_corners,
                    groundtruth_labels, predicted_labels])

    self.assertAllClose(cls_targets_out, exp_cls_targets)
    self.assertAllClose(cls_weights_out, exp_cls_weights)
    self.assertAllClose(reg_targets_out, exp_reg_targets)
    self.assertAllClose(reg_weights_out, exp_reg_weights)
    self.assertEqual(cls_targets_out.dtype, np.float32)
    self.assertEqual(cls_weights_out.dtype, np.float32)
    self.assertEqual(reg_targets_out.dtype, np.float32)
    self.assertEqual(reg_weights_out.dtype, np.float32)
>>>>>>> 0bc599e7

if __name__ == '__main__':
  tf.test.main()<|MERGE_RESOLUTION|>--- conflicted
+++ resolved
@@ -24,7 +24,6 @@
 from object_detection.core import standard_fields as fields
 from object_detection.core import target_assigner as targetassigner
 from object_detection.matchers import argmax_matcher
-from object_detection.matchers import hungarian_matcher
 from object_detection.utils import np_box_ops
 from object_detection.utils import test_case
 from object_detection.utils import tf_version
@@ -115,8 +114,8 @@
     self.assertEqual(reg_targets_out.dtype, np.float32)
     self.assertEqual(reg_weights_out.dtype, np.float32)
 
-
   def test_assign_agnostic_with_keypoints(self):
+
     def graph_fn(anchor_means, groundtruth_box_corners,
                  groundtruth_keypoints):
       similarity_calc = region_similarity_calculator.IouSimilarity()
@@ -2292,7 +2291,6 @@
     self.assertAllClose(foreground, np.zeros((1, 5, 5)))
 
 
-<<<<<<< HEAD
 class CenterNetTemporalOffsetTargetAssigner(test_case.TestCase):
 
   def setUp(self):
@@ -2412,8 +2410,9 @@
         [[0.5, 0.4], [-0.1, 0.1], [0.4, 0.3], [0.1, 0.1], [0.125, -0.125]])
     np.testing.assert_array_equal(weights, [0, 0, 1, 1, 1])
 
-=======
+
 class DETRTargetAssignerTest(test_case.TestCase):
+
   def test_assign_detr(self):
     def graph_fn(pred_corners, groundtruth_box_corners,
                  groundtruth_labels, predicted_labels):
@@ -2445,7 +2444,7 @@
     exp_reg_weights = [1, 1, 0]
 
     (cls_targets_out,
-     cls_weights_out, reg_targets_out, reg_weights_out) = self.execute(
+     cls_weights_out, reg_targets_out, reg_weights_out) = self.execute_cpu(
          graph_fn, [pred_corners, groundtruth_box_corners,
                     groundtruth_labels, predicted_labels])
 
@@ -2487,7 +2486,7 @@
     exp_reg_weights = [[1, 1, 0]]
 
     (cls_targets_out,
-     cls_weights_out, reg_targets_out, reg_weights_out) = self.execute(
+     cls_weights_out, reg_targets_out, reg_weights_out) = self.execute_cpu(
          graph_fn, [pred_corners, groundtruth_box_corners,
                     groundtruth_labels, predicted_labels])
 
@@ -2499,7 +2498,8 @@
     self.assertEqual(cls_weights_out.dtype, np.float32)
     self.assertEqual(reg_targets_out.dtype, np.float32)
     self.assertEqual(reg_weights_out.dtype, np.float32)
->>>>>>> 0bc599e7
+
 
 if __name__ == '__main__':
+  tf.enable_v2_behavior()
   tf.test.main()